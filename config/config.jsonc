{
  // 项目根配置（被 backend/src/utils/db.ts 读取）
  // 使用环境变量占位符时，建议仅用于字符串；数值项使用合法 JSON 值
  "database": {
    "postgres": {
      "host": "${DB_HOST}",
<<<<<<< HEAD
      "port": 5432,
      "user": "${DB_USER}",
      "password": "${DB_PASSWORD}",
      "database": "${DB_NAME}",
      "ssl": false
=======
      "port": "${DB_PORT}",
      "user": "${DB_USER}",
      "password": "${DB_PASSWORD}",
      "database": "${DB_NAME}",
      "ssl": "${DB_SSL}"
>>>>>>> 2951f932
    }
  },
  "auth": {
    // token 有效期（秒），默认 24h
    "tokenTTLSeconds": 86400
  }
}<|MERGE_RESOLUTION|>--- conflicted
+++ resolved
@@ -4,19 +4,11 @@
   "database": {
     "postgres": {
       "host": "${DB_HOST}",
-<<<<<<< HEAD
-      "port": 5432,
-      "user": "${DB_USER}",
-      "password": "${DB_PASSWORD}",
-      "database": "${DB_NAME}",
-      "ssl": false
-=======
-      "port": "${DB_PORT}",
+"port": "${DB_PORT}",
       "user": "${DB_USER}",
       "password": "${DB_PASSWORD}",
       "database": "${DB_NAME}",
       "ssl": "${DB_SSL}"
->>>>>>> 2951f932
     }
   },
   "auth": {
