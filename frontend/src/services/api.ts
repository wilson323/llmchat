import axios from 'axios';
import { useAuthStore } from '@/store/authStore';
import { toast } from '@/components/ui/Toast';
import { translate } from '@/i18n';
import {
  Agent,
  OriginalChatMessage,
  ChatOptions,
  ChatResponse,
  ChatAttachmentMetadata,
  FastGPTChatHistorySummary,
  FastGPTChatHistoryDetail,
<<<<<<< HEAD
  ProductPreviewRequest,
  ProductPreviewResponse,
=======
>>>>>>> 413d9f29
} from '@/types';
import {
  getNormalizedEventKey,
  isChatIdEvent,
  isChunkLikeEvent,
  isDatasetEvent,
  isEndEvent,
  isInteractiveEvent,
  isReasoningEvent,
  isStatusEvent,
  isSummaryEvent,
  isToolEvent,
  isUsageEvent,
} from '@/lib/fastgptEvents';

interface ApiResponse<T> {
  data: T;
  success?: boolean;
  message?: string;
}
<<<<<<< HEAD

interface SSECallbacks {
  onChunk: (chunk: string) => void;
  onStatus?: (status: any) => void;
  onInteractive?: (data: any) => void;
  onChatId?: (chatId: string) => void;
  onReasoning?: (event: { event?: string; data: any }) => void;
  onEvent?: (eventName: string, data: any) => void;
}

interface SSEParsedEvent {
  event: string;
  data: string;
  id?: string;
  retry?: number;
}

=======

interface SSECallbacks {
  onChunk: (chunk: string) => void;
  onStatus?: (status: any) => void;
  onInteractive?: (data: any) => void;
  onChatId?: (chatId: string) => void;
  onReasoning?: (event: { event?: string; data: any }) => void;
  onEvent?: (eventName: string, data: any) => void;
}

interface SSEParsedEvent {
  event: string;
  data: string;
  id?: string;
  retry?: number;
}

>>>>>>> 413d9f29
const debugLog = (...args: any[]) => {
  if (typeof import.meta !== 'undefined' && import.meta.env && import.meta.env.DEV) {
    // eslint-disable-next-line no-console
    console.debug('[chatService]', ...args);
  }
};

export const api = axios.create({
  baseURL: '/api',
  timeout: 30000,
  headers: {
    'Content-Type': 'application/json',
  },
});

/**
 * Converts a Blob to a base64-encoded string by reading it as a data URL and returning the data portion.
 *
 * @param blob - The Blob or File to convert
 * @returns The base64-encoded data extracted from the Blob's data URL
 */
async function blobToBase64(blob: Blob): Promise<string> {
  return new Promise((resolve, reject) => {
    const reader = new FileReader();
    reader.onloadend = () => {
      const result = reader.result;
      if (typeof result === 'string') {
        const base64 = result.includes(',') ? result.split(',')[1] : result;
        resolve(base64);
      } else {
        reject(new Error(translate('无法读取文件内容')));
      }
    };
    reader.onerror = () => reject(reader.error || new Error(translate('文件读取失败')));
    reader.readAsDataURL(blob);
  });
}

api.interceptors.request.use((config) => {
  const token = useAuthStore.getState().token;
  if (token) {
    config.headers = config.headers || {};
    (config.headers as Record<string, string>)['Authorization'] = `Bearer ${token}`;
  }
  return config;
});

api.interceptors.response.use(
  (response) => response,
  (error) => {
    console.error(translate('API请求错误'), error);
    const status = error?.response?.status;
    if (status === 401) {
      const { logout } = useAuthStore.getState();
      logout();
      toast({ type: 'warning', title: translate('登录状态已过期，请重新登录') });
      const target = window.location.pathname + (window.location.search || '');
      window.location.assign(`/login?redirect=${encodeURIComponent(target)}`);
      return Promise.reject(error);
    }
    if (error.code === 'ECONNABORTED' || (typeof error.message === 'string' && error.message.includes('timeout'))) {
      error.message = translate('请求超时，请检查网络连接');
    } else if (error.code === 'ERR_NETWORK') {
      error.message = translate('网络连接失败，请检查后端服务是否启动');
    }
    return Promise.reject(error);
  }
);

const findNextEventBoundary = (buffer: string): { index: number; length: number } | null => {
  const lfIndex = buffer.indexOf('\n\n');
  const crlfIndex = buffer.indexOf('\r\n\r\n');

  if (lfIndex === -1 && crlfIndex === -1) {
    return null;
  }

  if (lfIndex === -1) {
    return { index: crlfIndex, length: 4 };
  }

  if (crlfIndex === -1) {
    return { index: lfIndex, length: 2 };
  }

  return crlfIndex < lfIndex
    ? { index: crlfIndex, length: 4 }
    : { index: lfIndex, length: 2 };
};

const parseSSEEventBlock = (rawBlock: string): SSEParsedEvent | null => {
  const lines = rawBlock.split(/\r?\n/);
  let event = '';
  const dataLines: string[] = [];
  let id: string | undefined;
  let retry: number | undefined;

  for (const line of lines) {
    if (!line || line.startsWith(':')) continue;

    const separatorIndex = line.indexOf(':');
    const field = separatorIndex === -1 ? line : line.slice(0, separatorIndex);
    let value = separatorIndex === -1 ? '' : line.slice(separatorIndex + 1);
    if (value.startsWith(' ')) {
      value = value.slice(1);
    }

    switch (field) {
      case 'event':
        event = value.trim();
        break;
      case 'data':
        dataLines.push(value);
        break;
      case 'id':
        id = value.trim();
        break;
      case 'retry': {
        const parsedRetry = parseInt(value, 10);
        if (!Number.isNaN(parsedRetry)) {
          retry = parsedRetry;
        }
        break;
      }
      default:
        break;
    }
  }

  const data = dataLines.join('\n');
  if (!event && !data) {
    return null;
  }

  return { event, data, id, retry };
};

const extractReasoningPayload = (payload: any) =>
  payload?.choices?.[0]?.delta?.reasoning_content ||
  payload?.delta?.reasoning_content ||
  payload?.reasoning_content ||
  payload?.reasoning ||
  null;

const resolveEventName = (eventName: string, payload: any): string =>
  (eventName || (typeof payload?.event === 'string' ? payload.event : '') || '').trim();

const dispatchSSEEvent = (callbacks: SSECallbacks, incomingEvent: string, payload: any) => {
  const { onChunk, onStatus, onInteractive, onChatId, onReasoning, onEvent } = callbacks;
  const resolvedEvent = resolveEventName(incomingEvent, payload);
  const eventKey = getNormalizedEventKey(resolvedEvent || 'message');

  const emitReasoning = (data: any, eventNameOverride?: string) => {
    if (!onReasoning || data == null) return;
    try {
      onReasoning({ event: eventNameOverride || resolvedEvent || 'reasoning', data });
    } catch (reasoningError) {
      console.warn('reasoning 回调执行失败:', reasoningError);
    }
  };

  if (isChatIdEvent(resolvedEvent)) {
    const chatIdValue = typeof payload === 'string' ? payload : payload?.chatId || payload?.id || payload?.data?.chatId;
    if (typeof chatIdValue === 'string') {
      onChatId?.(chatIdValue);
    }
    onEvent?.('chatId', payload);
    return;
  }

  if (isInteractiveEvent(resolvedEvent)) {
    onInteractive?.(payload);
    onEvent?.('interactive', payload);
    return;
  }

  if (isStatusEvent(resolvedEvent)) {
    const statusData = {
      type: 'flowNodeStatus',
      status: payload?.status || 'running',
      moduleName: payload?.name || payload?.moduleName || payload?.id || translate('未知模块'),
    };
    onStatus?.(statusData);
    onEvent?.(resolvedEvent || 'flowNodeStatus', payload);
    return;
  }

  if (eventKey === getNormalizedEventKey('flowResponses')) {
    onStatus?.({ type: 'progress', status: 'completed', moduleName: '执行完成' });
    onEvent?.(resolvedEvent || 'flowResponses', payload);
    return;
  }

  if (eventKey === getNormalizedEventKey('answer')) {
    const answerContent = payload?.choices?.[0]?.delta?.content || payload?.content || '';
    if (answerContent) {
      onChunk(answerContent);
    }
    const reasoningContent = extractReasoningPayload(payload);
    if (reasoningContent) {
      emitReasoning(reasoningContent, 'reasoning');
    }
    onEvent?.('answer', payload);
    return;
  }

  if (isReasoningEvent(resolvedEvent)) {
    emitReasoning(payload, resolvedEvent || 'reasoning');
    onEvent?.('reasoning', { event: resolvedEvent || 'reasoning', data: payload });
    return;
  }

  if (isDatasetEvent(resolvedEvent) || isSummaryEvent(resolvedEvent) || isToolEvent(resolvedEvent)) {
    onEvent?.(resolvedEvent || 'event', payload);
    return;
  }

  if (isUsageEvent(resolvedEvent)) {
    onEvent?.('usage', payload);
    return;
  }

  if (isEndEvent(resolvedEvent)) {
    onStatus?.({ type: 'complete', status: 'completed' });
    onEvent?.(resolvedEvent || 'end', payload);
    return;
  }

  const reasoningContent = extractReasoningPayload(payload);

  if (!resolvedEvent || isChunkLikeEvent(resolvedEvent)) {
    const chunkContent = typeof payload === 'string'
      ? payload
      : payload?.content || payload?.choices?.[0]?.delta?.content || '';
    if (chunkContent) {
      onChunk(chunkContent);
    }
    if (reasoningContent) {
      emitReasoning(reasoningContent, resolvedEvent || 'reasoning');
    }
    if (resolvedEvent && !isChunkLikeEvent(resolvedEvent)) {
      onEvent?.(resolvedEvent, payload);
    }
    return;
  }

  if (typeof payload === 'string') {
    if (payload) {
      onChunk(payload);
    }
    if (reasoningContent) {
      emitReasoning(reasoningContent, resolvedEvent || 'reasoning');
    }
    onEvent?.(resolvedEvent, payload);
    return;
  }

  const fallbackContent = payload?.content || payload?.choices?.[0]?.delta?.content;
  if (fallbackContent) {
    onChunk(fallbackContent);
  }
  if (reasoningContent) {
    emitReasoning(reasoningContent, resolvedEvent || 'reasoning');
  }
  onEvent?.(resolvedEvent, payload);
};

const consumeChatSSEStream = async (response: Response, callbacks: SSECallbacks): Promise<void> => {
  const reader = response.body?.getReader();
  if (!reader) {
    throw new Error('No response body');
  }

  const decoder = new TextDecoder();
  let buffer = '';
  let completed = false;

  const flushEventBlock = (rawBlock: string) => {
    const parsed = parseSSEEventBlock(rawBlock.replace(/\r/g, ''));
    if (!parsed || typeof parsed.data !== 'string') {
      return;
    }

    const trimmed = parsed.data.trim();
    if (!trimmed) {
      return;
    }

    if (trimmed === '[DONE]') {
      if (!completed) {
        completed = true;
        callbacks.onStatus?.({ type: 'complete', status: 'completed' });
        callbacks.onEvent?.('end', { done: true });
      }
      return;
    }

    let payload: any = parsed.data;
    if (trimmed.startsWith('{') || trimmed.startsWith('[')) {
      try {
        payload = JSON.parse(parsed.data);
      } catch (error) {
        console.warn('解析 SSE 数据失败:', error, '原始数据:', parsed.data);
        payload = parsed.data;
      }
    }

    dispatchSSEEvent(callbacks, parsed.event, payload);
  };

  try {
    while (true) {
      const { done, value } = await reader.read();
      if (done) {
        break;
      }

      buffer += decoder.decode(value, { stream: true });

      let boundary: { index: number; length: number } | null;
      while ((boundary = findNextEventBoundary(buffer)) !== null) {
        const rawBlock = buffer.slice(0, boundary.index);
        buffer = buffer.slice(boundary.index + boundary.length);

        if (rawBlock.trim().length === 0) {
          continue;
        }

        flushEventBlock(rawBlock);
      }
    }

    if (buffer.trim().length > 0) {
      flushEventBlock(buffer);
    }
  } finally {
    reader.releaseLock();
  }
};

export const agentService = {
  async getAgents(): Promise<Agent[]> {
    const response = await api.get<ApiResponse<Agent[]>>('/agents');
    return response.data.data;
  },

  async getAgent(id: string): Promise<Agent> {
    const response = await api.get<ApiResponse<Agent>>(`/agents/${id}`);
    return response.data.data;
  },

  async checkAgentStatus(id: string) {
    debugLog('检查智能体状态', id);
    try {
      const response = await api.get<ApiResponse>(`/agents/${id}/status`);
      debugLog('智能体状态响应', response.data);
      return response.data.data;
    } catch (error) {
      console.error(translate('检查智能体状态失败'), error);
      throw error;
    }
  },
};

export const chatService = {
  async sendMessage(
    agentId: string,
    messages: OriginalChatMessage[],
    options?: ChatOptions
  ): Promise<ChatResponse> {
    const { attachments, voiceNote, ...restOptions } = options || {};
    const response = await api.post<ApiResponse<ChatResponse>>('/chat/completions', {
      agentId,
      messages,
      stream: false,
      ...(restOptions.chatId ? { chatId: restOptions.chatId } : {}),
      ...(typeof restOptions.detail === 'boolean' ? { detail: restOptions.detail } : {}),
      ...(typeof restOptions.temperature === 'number' ? { temperature: restOptions.temperature } : {}),
      ...(typeof restOptions.maxTokens === 'number' ? { maxTokens: restOptions.maxTokens } : {}),
      ...(restOptions.variables ? { variables: restOptions.variables } : {}),
      ...(restOptions.responseChatItemId ? { responseChatItemId: restOptions.responseChatItemId } : {}),
      ...(attachments && attachments.length ? { attachments } : {}),
      ...(voiceNote ? { voiceNote } : {}),
    });
    return response.data.data;
  },

  async sendStreamMessage(
    agentId: string,
    messages: OriginalChatMessage[],
    callbacks: {
      onChunk: (chunk: string) => void;
      onStatus?: (status: any) => void;
      onInteractive?: (data: any) => void;
      onChatId?: (chatId: string) => void;
      onReasoning?: (event: { event?: string; data: any }) => void;
      onEvent?: (eventName: string, data: any) => void;
      signal?: AbortSignal;
    },
    options?: ChatOptions
  ): Promise<void> {
    const { onChunk, onStatus, onInteractive, onChatId, onReasoning, onEvent, signal } = callbacks;
    const { attachments, voiceNote, ...restOptions } = options || {};

    const payload = {
      agentId,
      messages,
      stream: true,
      ...(restOptions.chatId ? { chatId: restOptions.chatId } : {}),
      ...(typeof restOptions.detail === 'boolean' ? { detail: restOptions.detail } : {}),
      ...(typeof restOptions.temperature === 'number' ? { temperature: restOptions.temperature } : {}),
      ...(typeof restOptions.maxTokens === 'number' ? { maxTokens: restOptions.maxTokens } : {}),
      ...(restOptions.variables ? { variables: restOptions.variables } : {}),
      ...(restOptions.responseChatItemId ? { responseChatItemId: restOptions.responseChatItemId } : {}),
      ...(attachments && attachments.length ? { attachments } : {}),
      ...(voiceNote ? { voiceNote } : {}),
    };

    const authToken = useAuthStore.getState().token;
    const response = await fetch('/api/chat/completions', {
      method: 'POST',
      headers: {
        'Content-Type': 'application/json',
        Accept: 'text/event-stream',
        ...(authToken ? { Authorization: `Bearer ${authToken}` } : {}),
      },
      body: JSON.stringify(payload),
      signal,
    });

    if (!response.ok) {
      if (response.status === 401) {
        const { logout } = useAuthStore.getState();
        logout();
        toast({ type: 'warning', title: translate('登录状态已过期，请重新登录') });
        const target = window.location.pathname + (window.location.search || '');
        window.location.assign(`/login?redirect=${encodeURIComponent(target)}`);
        return;
      }
      const errorText = await response.text();
      console.error('Stream request failed:', response.status, errorText);
      throw new Error(`Stream request failed: ${response.status} ${errorText}`);
    }

    await consumeChatSSEStream(response, {
      onChunk,
      onStatus,
      onInteractive,
      onChatId,
      onReasoning,
      onEvent,
    });
  },

  async init(agentId: string, chatId?: string): Promise<any> {
    const response = await api.get<ApiResponse>('/chat/init', {
      params: {
        appId: agentId,
        ...(chatId ? { chatId } : {}),
        stream: false,
      },
    });
    return response.data.data;
  },

  async initStream(
    agentId: string,
    chatId: string | undefined,
    onChunk: (chunk: string) => void,
    onComplete?: (data: any) => void,
    opts?: { signal?: AbortSignal }
  ): Promise<void> {
    const search = new URLSearchParams({ appId: agentId, stream: 'true' });
    if (chatId) search.set('chatId', chatId);

    const authToken = useAuthStore.getState().token;
    const response = await fetch(`/api/chat/init?${search.toString()}`, {
      method: 'GET',
      headers: {
        Accept: 'text/event-stream',
        ...(authToken ? { Authorization: `Bearer ${authToken}` } : {}),
      },
      signal: opts?.signal,
    });

    if (!response.ok) {
      if (response.status === 401) {
        const { logout } = useAuthStore.getState();
        logout();
        toast({ type: 'warning', title: translate('登录状态已过期，请重新登录') });
        const target = window.location.pathname + (window.location.search || '');
        window.location.assign(`/login?redirect=${encodeURIComponent(target)}`);
        return;
      }
      const errorText = await response.text();
      console.error('Init stream request failed:', response.status, errorText);
      throw new Error(`Init stream request failed: ${response.status} ${errorText}`);
    }

    await consumeChatSSEStream(response, {
      onChunk,
      onEvent: (eventName, payload) => {
        if (eventName === 'complete') {
          onComplete?.((payload as any)?.data ?? payload);
        }
        if (eventName === 'end' && payload && typeof payload === 'object' && 'data' in payload) {
          onComplete?.((payload as any).data);
        }
      },
      onChatId: (value) => {
        onComplete?.({ chatId: value });
      },
    });
  },

  async updateUserFeedback(
    agentId: string,
    chatId: string,
    dataId: string,
    type: 'good' | 'bad',
    cancel: boolean = false
  ): Promise<void> {
    try {
      const payload: Record<string, any> = {
        agentId,
        chatId,
        dataId,
        ...(type === 'good' && !cancel ? { userGoodFeedback: 'yes' } : {}),
        ...(type === 'bad' && !cancel ? { userBadFeedback: 'yes' } : {}),
      };
      await api.post('/chat/feedback', payload);
    } catch (error) {
      console.error(translate('提交点赞/点踩反馈失败'), error);
      throw error;
    }
  },

  async listHistories(agentId: string): Promise<FastGPTChatHistorySummary[]> {
    const response = await api.get<ApiResponse<FastGPTChatHistorySummary[]>>('/chat/history', { params: { agentId } });
    return response.data.data;
  },

  async getHistoryDetail(agentId: string, chatId: string): Promise<FastGPTChatHistoryDetail> {
    const response = await api.get<ApiResponse<FastGPTChatHistoryDetail>>(`/chat/history/${chatId}`, { params: { agentId } });
    return response.data.data;
  },

  async deleteHistory(agentId: string, chatId: string): Promise<void> {
    await api.delete(`/chat/history/${chatId}`, { params: { agentId } });
  },

  async clearHistories(agentId: string): Promise<void> {
    await api.delete('/chat/history', { params: { agentId } });
  },

  async retryMessage(
    agentId: string,
    chatId: string,
    dataId: string,
    options?: { detail?: boolean }
  ): Promise<ChatResponse> {
    const payload: Record<string, any> = {
      agentId,
      dataId,
      stream: false,
    };

    if (typeof options?.detail === 'boolean') {
      payload.detail = options.detail;
    }

    const response = await api.post<ApiResponse<ChatResponse>>(`/chat/history/${chatId}/retry`, payload);
    return response.data.data;
  },

  async retryStreamMessage(
    agentId: string,
    chatId: string,
    dataId: string,
    onChunk: (chunk: string) => void,
    onStatus?: (status: any) => void,
    options?: { detail?: boolean },
    onInteractive?: (data: any) => void,
    onChatId?: (chatId: string) => void,
    onReasoning?: (event: { event?: string; data: any }) => void,
    onEvent?: (eventName: string, data: any) => void
  ): Promise<void> {
    const authToken = useAuthStore.getState().token;
    const payload: Record<string, any> = {
      agentId,
      dataId,
      stream: true,
    };

    if (typeof options?.detail === 'boolean') {
      payload.detail = options.detail;
    }

    const response = await fetch(`/api/chat/history/${chatId}/retry`, {
      method: 'POST',
      headers: {
        'Content-Type': 'application/json',
        Accept: 'text/event-stream',
        ...(authToken ? { Authorization: `Bearer ${authToken}` } : {}),
      },
      body: JSON.stringify(payload),
    });

    if (!response.ok) {
      const errorText = await response.text();
      console.error('Retry stream request failed:', response.status, errorText);
      throw new Error(`Retry stream request failed: ${response.status} ${errorText}`);
    }

    await consumeChatSSEStream(response, {
      onChunk,
      onStatus,
      onInteractive,
      onChatId,
      onReasoning,
      onEvent,
    });
  },
<<<<<<< HEAD
};

export const productPreviewService = {
  async generatePreview(payload: ProductPreviewRequest): Promise<ProductPreviewResponse> {
    const response = await api.post<ApiResponse<ProductPreviewResponse>>('/product-preview/generate', payload);
    return response.data.data;
  },
=======
>>>>>>> 413d9f29
};

/**
 * Uploads a file or blob as a chat attachment and returns its stored metadata.
 *
 * @param file - The File or Blob to upload.
 * @param opts - Optional upload settings.
 * @param opts.source - Origin of the attachment; `'upload'` or `'voice'`. Defaults to `'upload'`.
 * @param opts.filename - Optional filename to use instead of the file's name.
 * @returns The uploaded attachment's metadata
 */
export async function uploadAttachment(
  file: File | Blob,
  opts?: { source?: 'upload' | 'voice'; filename?: string }
): Promise<ChatAttachmentMetadata> {
  const base64 = await blobToBase64(file);
  const name = opts?.filename || ('name' in file ? (file as File).name : 'attachment');
  const mimeType = 'type' in file && file.type ? file.type : 'application/octet-stream';
  const size = 'size' in file && typeof file.size === 'number' ? file.size : base64.length * 0.75;

  const { data } = await api.post<ApiResponse<ChatAttachmentMetadata>>(
    '/chat/attachments',
    {
      filename: name,
      mimeType,
      size,
      data: base64,
      source: opts?.source ?? 'upload',
    }
  );

  return data.data;
}<|MERGE_RESOLUTION|>--- conflicted
+++ resolved
@@ -10,11 +10,10 @@
   ChatAttachmentMetadata,
   FastGPTChatHistorySummary,
   FastGPTChatHistoryDetail,
-<<<<<<< HEAD
+
   ProductPreviewRequest,
   ProductPreviewResponse,
-=======
->>>>>>> 413d9f29
+
 } from '@/types';
 import {
   getNormalizedEventKey,
@@ -35,7 +34,6 @@
   success?: boolean;
   message?: string;
 }
-<<<<<<< HEAD
 
 interface SSECallbacks {
   onChunk: (chunk: string) => void;
@@ -53,25 +51,7 @@
   retry?: number;
 }
 
-=======
-
-interface SSECallbacks {
-  onChunk: (chunk: string) => void;
-  onStatus?: (status: any) => void;
-  onInteractive?: (data: any) => void;
-  onChatId?: (chatId: string) => void;
-  onReasoning?: (event: { event?: string; data: any }) => void;
-  onEvent?: (eventName: string, data: any) => void;
-}
-
-interface SSEParsedEvent {
-  event: string;
-  data: string;
-  id?: string;
-  retry?: number;
-}
-
->>>>>>> 413d9f29
+
 const debugLog = (...args: any[]) => {
   if (typeof import.meta !== 'undefined' && import.meta.env && import.meta.env.DEV) {
     // eslint-disable-next-line no-console
@@ -695,7 +675,7 @@
       onEvent,
     });
   },
-<<<<<<< HEAD
+
 };
 
 export const productPreviewService = {
@@ -703,8 +683,7 @@
     const response = await api.post<ApiResponse<ProductPreviewResponse>>('/product-preview/generate', payload);
     return response.data.data;
   },
-=======
->>>>>>> 413d9f29
+
 };
 
 /**
