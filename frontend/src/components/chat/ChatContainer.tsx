--- conflicted
+++ resolved
@@ -5,13 +5,9 @@
 import { useChat } from '@/hooks/useChat';
 import { Bot, Sparkles } from 'lucide-react';
 import { chatService } from '@/services/api';
-<<<<<<< HEAD
+
 import { useI18n } from '@/i18n';
-=======
-import { PRODUCT_PREVIEW_AGENT_ID, VOICE_CALL_AGENT_ID } from '@/constants/agents';
-import { ProductPreviewWorkspace } from '@/components/product/ProductPreviewWorkspace';
-import { VoiceCallWorkspace } from '@/components/voice/VoiceCallWorkspace';
->>>>>>> bf4d81e2
+
 
 export const ChatContainer: React.FC = () => {
   const {
@@ -24,17 +20,13 @@
     updateLastMessage,
     setIsStreaming,
     createNewSession,
-<<<<<<< HEAD
+
     stopStreaming,
     setStreamAbortController,
   } = useChatStore();
   const { sendMessage, continueInteractiveSelect, continueInteractiveForm } = useChat();
   const { t } = useI18n();
-=======
-    bindSessionId,
-  } = useChatStore();
-  const { sendMessage, continueInteractiveSelect, continueInteractiveForm, retryMessage } = useChat();
->>>>>>> bf4d81e2
+
 
   // 避免重复触发同一会话/智能体的开场白
   const welcomeTriggeredKeyRef = useRef<string | null>(null);
@@ -192,16 +184,11 @@
           );
         } else {
           const data = await chatService.init(currentAgent.id, sessionId);
-<<<<<<< HEAD
+
           const descriptionSuffix = currentAgent.description
             ? t('：{description}', { description: currentAgent.description })
             : '';
-=======
-          if (data?.chatId && sessionId) {
-            bindSessionId(sessionId, data.chatId);
-            sessionId = data.chatId;
-          }
->>>>>>> bf4d81e2
+
           const content =
             data?.welcomeText ||
             data?.app?.chatConfig?.welcomeText ||
