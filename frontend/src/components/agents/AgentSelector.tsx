import React, { useEffect, useRef } from 'react';
import { ChevronDown, Bot, Camera, PhoneCall } from 'lucide-react';
import { Button } from '@/components/ui/Button';
import { useChatStore } from '@/store/chatStore';
import { useAgents } from '@/hooks/useAgents';
<<<<<<< HEAD
import { useI18n } from '@/i18n';
=======
import { PRODUCT_PREVIEW_AGENT_ID, VOICE_CALL_AGENT_ID } from '@/constants/agents';
>>>>>>> bf4d81e2

export const AgentSelector: React.FC = () => {
  const {
    agents,
    currentAgent,
    agentSelectorOpen,
    setCurrentAgent,
    setAgentSelectorOpen
  } = useChatStore();

  const { fetchAgents, loading } = useAgents();
  const dropdownRef = useRef<HTMLDivElement>(null);
  const { t } = useI18n();

  useEffect(() => {
    fetchAgents();
  }, []);

  // 点击外部关闭下拉菜单
  useEffect(() => {
    const handleClickOutside = (event: MouseEvent) => {
      if (dropdownRef.current && !dropdownRef.current.contains(event.target as Node)) {
        setAgentSelectorOpen(false);
      }
    };

    if (agentSelectorOpen) {
      document.addEventListener('mousedown', handleClickOutside);
      return () => document.removeEventListener('mousedown', handleClickOutside);
    }
  }, [agentSelectorOpen, setAgentSelectorOpen]);

  const handleAgentSelect = (agent: any) => {
    setCurrentAgent(agent);
    setAgentSelectorOpen(false);
  };

  const renderAgentIcon = (agentId?: string) => {
    if (agentId === PRODUCT_PREVIEW_AGENT_ID) {
      return <Camera className="h-4 w-4 flex-shrink-0 text-brand drop-shadow-sm" />;
    }
    if (agentId === VOICE_CALL_AGENT_ID) {
      return <PhoneCall className="h-4 w-4 flex-shrink-0 text-brand drop-shadow-sm" />;
    }
    return <Bot className="h-4 w-4 flex-shrink-0 text-brand drop-shadow-sm" />;
  };

  return (
    <div className="relative" ref={dropdownRef}>
      <Button
        onClick={() => setAgentSelectorOpen(!agentSelectorOpen)}
        variant="secondary"
        size="md"
        radius="lg"
        className="flex items-center gap-3 px-4 py-3 text-sm min-w-0 border border-white/30 bg-gradient-to-br from-white/15 to-white/5 backdrop-blur-lg hover:from-white/25 hover:to-white/10 transition-all duration-500 shadow-xl hover:shadow-2xl disabled:opacity-50 disabled:cursor-not-allowed max-w-full sm:max-w-xs lg:max-w-sm"
        disabled={loading}
      >
        <div className="flex items-center gap-2 min-w-0 flex-1">
          {renderAgentIcon(currentAgent?.id)}
          <div className="min-w-0 flex-1">
            <div className="truncate font-medium">
              {currentAgent?.name || t('选择智能体')}
            </div>
            {/* 移除 provider/model/wifi 显示，保持仅展示名称 */}
          </div>
        </div>
        <ChevronDown className={`h-4 w-4 flex-shrink-0 text-gray-400 transition-transform duration-200 ${
          agentSelectorOpen ? 'rotate-180' : ''
        }`} />
      </Button>

      {agentSelectorOpen && (
        <>
          {/* 移动端全屏遮罩（透明以避免顶部黑色背景） */}
          <div className="fixed inset-0 bg-transparent z-40 lg:hidden" 
            onClick={() => setAgentSelectorOpen(false)} />
          
          {/* 下拉菜单 */}
          <div className="absolute top-full left-0 right-0 mt-2 z-50 lg:right-auto lg:w-96 bg-background/95 backdrop-blur-xl border border-border/50 rounded-2xl shadow-2xl animate-slide-down max-h-[80vh] overflow-hidden">
            
            {/* 标题 */}

            
            {/* 智能体列表 */}
            <div className="max-h-[72vh] md:max-h-[75vh] overflow-y-auto overscroll-contain">
              {loading ? (
                <div className="p-4 text-center">
                  <div className="inline-flex items-center gap-2 text-gray-500 dark:text-gray-400">
                    <div className="w-4 h-4 border-2 border-current border-t-transparent rounded-full animate-spin" />
                    {t('加载中...')}
                  </div>
                </div>
              ) : agents.length === 0 ? (
                <div className="p-4 text-center text-gray-500 dark:text-gray-400">
                  {t('暂无可用的智能体')}
                </div>
              ) : (
                <div className="py-2">
                  {agents.map((agent) => (
                    <Button
                      key={agent.id}
                      onClick={() => handleAgentSelect(agent)}
                      variant="ghost"
                      size="md"
                      radius="md"
                      className={`h-auto min-h-[4.5rem] w-full justify-start text-left px-4 py-3 transition-all duration-200 flex items-start gap-3 rounded-xl hover:bg-gradient-to-br hover:from-brand/15 hover:to-brand/5 ${
                        currentAgent?.id === agent.id
                          ? 'bg-brand/10 border-r-2 border-brand'
                          : ''
                      }`}
                    >
                      <div className="w-8 h-8 rounded-full bg-gradient-to-br from-brand/25 to-brand/10 flex items-center justify-center flex-shrink-0 shadow-inner">
                        {agent.id === PRODUCT_PREVIEW_AGENT_ID ? (
                          <Camera className="h-4 w-4 text-white" />
                        ) : agent.id === VOICE_CALL_AGENT_ID ? (
                          <PhoneCall className="h-4 w-4 text-white" />
                        ) : (
                          <Bot className="h-4 w-4 text-white" />
                        )}
                      </div>
                      
                      <div className="flex-1 min-w-0">
                        <div className="flex items-center gap-2 mb-1">
                          <span className="font-medium text-foreground truncate">
                            {agent.name}
                          </span>
                          {currentAgent?.id === agent.id && (
                            <div className="w-2 h-2 bg-brand rounded-full flex-shrink-0" />
                          )}
                        </div>
                        
                        <p className="text-sm text-muted-foreground line-clamp-2 mb-2">
                          {agent.description}
                        </p>
                        
                        {/* 移除 provider/model/wifi 显示，保留描述与能力标签 */}
                        
                        {/* 能力标签 */}
                        {agent.capabilities && agent.capabilities.length > 0 && (
                          <div className="flex flex-wrap gap-1 mt-2">
                            {agent.capabilities.slice(0, 3).map((capability) => (
                              <span key={capability} 
                                className="inline-block px-2 py-0.5 text-xs bg-gray-100 dark:bg-gray-700 
                                  text-gray-600 dark:text-gray-400 rounded">
                                {capability}
                              </span>
                            ))}
                            {agent.capabilities.length > 3 && (
                              <span className="text-xs text-gray-500 dark:text-gray-400">
                                +{agent.capabilities.length - 3}
                              </span>
                            )}
                          </div>
                        )}
                      </div>
                    </Button>
                  ))}
                </div>
              )}
            </div>
          </div>
        </>
      )}
    </div>
  );
};<|MERGE_RESOLUTION|>--- conflicted
+++ resolved
@@ -3,11 +3,9 @@
 import { Button } from '@/components/ui/Button';
 import { useChatStore } from '@/store/chatStore';
 import { useAgents } from '@/hooks/useAgents';
-<<<<<<< HEAD
+
 import { useI18n } from '@/i18n';
-=======
-import { PRODUCT_PREVIEW_AGENT_ID, VOICE_CALL_AGENT_ID } from '@/constants/agents';
->>>>>>> bf4d81e2
+
 
 export const AgentSelector: React.FC = () => {
   const {
