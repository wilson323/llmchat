--- conflicted
+++ resolved
@@ -1,66 +1,9 @@
 import { create } from 'zustand';
 import { persist } from 'zustand/middleware';
-<<<<<<< HEAD
+
 import { Agent, ChatMessage, StreamStatus, ChatSession, UserPreferences, AgentSessionsMap } from '@/types';
 import { translate } from '@/i18n';
-=======
-import { Agent, ChatMessage, StreamStatus, ChatSession, UserPreferences, AgentSessionsMap, ReasoningStepUpdate, FastGPTEvent } from '@/types';
-import { normalizeReasoningDisplay } from '@/lib/reasoning';
-import { debugLog } from '@/lib/debug';
-import { PRODUCT_PREVIEW_AGENT_ID, VOICE_CALL_AGENT_ID } from '@/constants/agents';
-
-const findLastAssistantMessageIndex = (messages: ChatMessage[]): number => {
-  for (let i = messages.length - 1; i >= 0; i -= 1) {
-    const message = messages[i];
-    if (message && message.AI !== undefined) {
-      return i;
-    }
-  }
-  return -1;
-};
-
-const mergeReasoningContent = (previous: string | undefined, incoming: string): string => {
-  if (!previous) return incoming;
-  if (!incoming) return previous;
-  if (incoming === previous) return previous;
-  if (incoming.startsWith(previous)) return incoming;
-  if (previous.endsWith(incoming)) return previous;
-  if (incoming.endsWith(previous)) return incoming;
-  return `${previous}${previous.endsWith('\n') ? '' : '\n'}${incoming}`;
-};
-
-const syncMessagesWithSession = (
-  state: {
-    currentSession: ChatSession | null;
-    currentAgent: Agent | null;
-    agentSessions: AgentSessionsMap;
-  },
-  messages: ChatMessage[]
-) => {
-  if (state.currentSession && state.currentAgent) {
-    const updatedAgentSessions = {
-      ...state.agentSessions,
-      [state.currentAgent.id]: state.agentSessions[state.currentAgent.id].map((session) =>
-        session.id === state.currentSession!.id
-          ? { ...session, messages, updatedAt: new Date() }
-          : session
-      )
-    };
-
-    return {
-      messages,
-      agentSessions: updatedAgentSessions,
-      currentSession: {
-        ...state.currentSession,
-        messages,
-        updatedAt: new Date(),
-      }
-    };
-  }
-
-  return { messages };
-};
->>>>>>> bf4d81e2
+
 
 interface ChatState {
   // 智能体状态
@@ -246,43 +189,21 @@
       // 更新最后一条消息（流式响应）- 修复实时更新问题
       updateLastMessage: (content) =>
         set((state) => {
-<<<<<<< HEAD
+
           const messages = state.messages.map((msg, index) => {
             if (index === state.messages.length - 1 && msg.AI !== undefined) {
               return {
-=======
-          debugLog('🔄 updateLastMessage 被调用:', content.substring(0, 50));
-          debugLog('📊 当前消息数量:', state.messages.length);
-
-          const targetIndex = findLastAssistantMessageIndex(state.messages);
-          if (targetIndex === -1) {
-            console.warn('⚠️ 未找到可更新的助手消息');
-            return state;
-          }
-
-          // 创建全新的messages数组，确保引用更新
-          const messages = state.messages.map((msg, index) => {
-            if (index === targetIndex && msg.AI !== undefined) {
-              const updatedMessage = {
->>>>>>> bf4d81e2
+
                 ...msg,
                 AI: (msg.AI || '') + content,
                 _lastUpdate: Date.now(),
               } as ChatMessage;
-<<<<<<< HEAD
-=======
-              debugLog('📝 消息更新:', {
-                beforeLength: msg.AI?.length || 0,
-                afterLength: (updatedMessage.AI || '').length,
-                addedContent: content.length
-              });
-              return updatedMessage;
->>>>>>> bf4d81e2
+
             }
             return msg;
           });
 
-<<<<<<< HEAD
+
           if (state.currentSession && state.currentAgent) {
             const updatedAgentSessions = {
               ...state.agentSessions,
@@ -301,117 +222,7 @@
                 messages,
                 updatedAt: Date.now(),
               },
-=======
-          debugLog('✅ 状态更新完成，最新消息长度:', (messages[messages.length - 1]?.AI || '').length);
-
-          return syncMessagesWithSession(state, messages);
-        }),
-
-      appendReasoningStep: (step) =>
-        set((state) => {
-          const targetIndex = findLastAssistantMessageIndex(state.messages);
-          if (targetIndex === -1) {
-            return state;
-          }
-
-          const messages = state.messages.map((msg, index) => {
-            if (index !== targetIndex || msg.AI === undefined) {
-              return msg;
-            }
-
-            const existingSteps = msg.reasoning?.steps ?? [];
-            const highestOrder = existingSteps.reduce((max, item) => {
-              if (typeof item.order === 'number' && Number.isFinite(item.order)) {
-                return Math.max(max, item.order);
-              }
-              return max;
-            }, 0);
-            const normalizedOrder = typeof step.order === 'number' && Number.isFinite(step.order)
-              ? step.order
-              : highestOrder + 1;
-
-            const trimmedContent = (step.content || '').trim();
-            if (!trimmedContent) {
-              return msg;
-            }
-
-            const normalized = normalizeReasoningDisplay(trimmedContent);
-            if (!normalized.body) {
-              return msg;
-            }
-
-            const nextSteps = [...existingSteps];
-            const existingIndex = nextSteps.findIndex((item) => item.order === normalizedOrder);
-
-            if (existingIndex >= 0) {
-              const previousStep = nextSteps[existingIndex];
-              const mergedContent = mergeReasoningContent(previousStep.content, normalized.body);
-              const merged = normalizeReasoningDisplay(mergedContent);
-              nextSteps[existingIndex] = {
-                ...previousStep,
-                content: merged.body,
-                title: step.title ?? normalized.title ?? previousStep.title ?? merged.title,
-                raw: step.raw ?? previousStep.raw,
-              };
-            } else {
-              const generatedId = `${msg.id || 'reasoning'}-${normalizedOrder}-${Date.now()}`;
-              nextSteps.push({
-                id: generatedId,
-                order: normalizedOrder,
-                content: normalized.body,
-                title: step.title ?? normalized.title ?? `步骤 ${normalizedOrder}`,
-                raw: step.raw,
-              });
-            }
-
-            nextSteps.sort((a, b) => {
-              const orderA = typeof a.order === 'number' && Number.isFinite(a.order) ? a.order : Number.MAX_SAFE_INTEGER;
-              const orderB = typeof b.order === 'number' && Number.isFinite(b.order) ? b.order : Number.MAX_SAFE_INTEGER;
-              return orderA - orderB;
-            });
-
-            const candidateTotal = typeof step.totalSteps === 'number' && Number.isFinite(step.totalSteps)
-              ? step.totalSteps
-              : msg.reasoning?.totalSteps;
-
-            const computedTotal = candidateTotal ?? (nextSteps.length > 0
-              ? nextSteps.reduce((max, item) => Math.max(max, item.order), 0)
-              : undefined);
-
-            return {
-              ...msg,
-              reasoning: {
-                steps: nextSteps,
-                totalSteps: computedTotal,
-                finished: step.finished ? true : msg.reasoning?.finished ?? false,
-                lastUpdatedAt: Date.now(),
-              },
-            } as ChatMessage;
-          });
-
-          return syncMessagesWithSession(state, messages);
-        }),
-
-      appendAssistantEvent: (event) =>
-        set((state) => {
-          const targetIndex = findLastAssistantMessageIndex(state.messages);
-          if (targetIndex === -1) {
-            return state;
-          }
-
-          const messages = state.messages.map((msg, index) => {
-            if (index !== targetIndex || msg.AI === undefined) {
-              return msg;
-            }
-
-            const existingEvents = msg.events ?? [];
-
-            const mergePayload = (prev: any, incoming: any) => {
-              if (prev && incoming && typeof prev === 'object' && typeof incoming === 'object') {
-                return { ...prev, ...incoming };
-              }
-              return incoming ?? prev;
->>>>>>> bf4d81e2
+
             };
 
             const mergeEvent = (prevEvent: FastGPTEvent, incomingEvent: FastGPTEvent): FastGPTEvent => ({
