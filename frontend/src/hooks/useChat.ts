import { useCallback } from 'react';
import { chatService } from '@/services/api';
import { useChatStore } from '@/store/chatStore';
<<<<<<< HEAD
import { ChatMessage, ChatOptions, OriginalChatMessage } from '@/types';
import { useI18n } from '@/i18n';

export const useChat = () => {
  const { t } = useI18n();
=======
import { ChatMessage, ChatOptions, OriginalChatMessage, convertFromHuihuaFormat } from '@/types';
import { parseReasoningPayload } from '@/lib/reasoning';
import { debugLog } from '@/lib/debug';
import { normalizeFastGPTEvent } from '@/lib/events';

export const useChat = () => {
  const {
    currentAgent,
    messages,
    preferences,
    currentSession,
    addMessage,
    updateLastMessage,
    updateMessageById,
    setIsStreaming,
    setStreamingStatus,
    createNewSession,  // 新的创建会话方法
    appendReasoningStep,
    finalizeReasoning,
    bindSessionId,
    appendAssistantEvent,
  } = useChatStore();

>>>>>>> bf4d81e2
  const sendMessage = useCallback(async (
    content: string,
    options?: ChatOptions
  ) => {
    const state = useChatStore.getState();
    const { currentAgent, currentSession, preferences } = state;

    if (!currentAgent) {
      throw new Error(t('没有选择智能体'));
    }

    // 如果没有当前会话，创建一个（huihua.md 要求）
    if (!currentSession) {
      state.createNewSession();
    }

    const latestState = useChatStore.getState();
    const activeSession = latestState.currentSession;

    // 添加用户消息（按 huihua.md 格式）
    const userMessage: ChatMessage = {
      HUMAN: content,
      ...(options?.attachments ? { attachments: options.attachments } : {}),
      ...(options?.voiceNote ? { voiceNote: options.voiceNote } : {}),
    };
    useChatStore.getState().addMessage(userMessage);

    // 生成本次 AI 响应的唯一 dataId，并作为 FastGPT responseChatItemId
    const responseId = `${Date.now()}-${Math.random().toString(36).slice(2, 8)}`;

    // 创建助手消息占位符（携带 dataId）
    const assistantMessage: ChatMessage = {
      AI: '',
      id: responseId
    };
    useChatStore.getState().addMessage(assistantMessage);

    // 读取用于 chatId 的会话 id（首条消息已创建会话时需要从最新状态获取）
    let sessionIdForChat: string | undefined;
    sessionIdForChat = activeSession?.id;

    // 仅发送本次输入的消息，不打包历史消息
    const chatMessages: OriginalChatMessage[] = [
      {
        id: `${Date.now()}-user`,
        role: 'user',
        content,
        timestamp: Date.now(),
        metadata: {
          ...(options?.attachments ? { attachments: options.attachments } : {}),
          ...(options?.voiceNote ? { voiceNote: options.voiceNote } : {}),
        },
      },
    ];

    // 透传 chatId 到后端（以会话 id 作为 chatId），保留其他 options
    const mergedOptions: ChatOptions | undefined = sessionIdForChat
      ? { ...options, chatId: sessionIdForChat, responseChatItemId: responseId }
      : { ...options, responseChatItemId: responseId };

    try {
      useChatStore.getState().setIsStreaming(true);

      if (preferences.streamingEnabled) {
        const controller = new AbortController();
        useChatStore.getState().setStreamAbortController(controller);
        // 流式响应
        await chatService.sendStreamMessage(
          currentAgent.id,
          chatMessages,
<<<<<<< HEAD
          {
            onChunk: (chunk) => {
              useChatStore.getState().updateLastMessage(chunk);
            },
            onStatus: (status) => {
              useChatStore.getState().setStreamingStatus(status);
            },
            onInteractive: (interactiveData) => {
              try {
                useChatStore.getState().addMessage({ interactive: interactiveData });
              } catch (e) {
                console.warn(t('处理 interactive 事件失败'), e, interactiveData);
              }
            },
            onChatId: () => {},
            signal: controller.signal,
          },
          mergedOptions
=======
          (chunk) => {
            updateLastMessage(chunk);
          },
          (status) => {
            setStreamingStatus(status);
            if (status?.type === 'complete' || status?.type === 'error') {
              finalizeReasoning();
            }
          },
          mergedOptions,
          // onInteractive: 收到交互节点后，新增一条交互气泡
          (interactiveData) => {
            try {
              // 直接以交互数据作为一条新消息渲染
              addMessage({ interactive: interactiveData });
            } catch (e) {
              console.warn('处理 interactive 事件失败:', e, interactiveData);
            }
          },
          // onChatId: 可选记录
          (cid) => {
            if (cid && sessionIdForChat) {
              bindSessionId(sessionIdForChat, cid);
            }
          },
          (reasoningEvent) => {
            const parsed = parseReasoningPayload(reasoningEvent);
            if (!parsed) return;

            parsed.steps.forEach((step) => appendReasoningStep(step));

            if (parsed.finished) {
              finalizeReasoning(parsed.totalSteps);
            }
          },
          (eventName, payload) => {
            const normalized = normalizeFastGPTEvent(eventName, payload);
            if (!normalized) return;
            appendAssistantEvent(normalized);
          }
>>>>>>> bf4d81e2
        );
      } else {
        // 非流式响应
        const response = await chatService.sendMessage(
          currentAgent.id,
          chatMessages,
          mergedOptions
        );

        const assistantContent = response.choices[0]?.message?.content || '';
        useChatStore.getState().updateLastMessage(assistantContent);
      }

    } catch (error) {
      if (error instanceof DOMException && error.name === 'AbortError') {
        useChatStore.getState().updateLastMessage(t('（生成已停止）'));
      } else {
        console.error(t('发送消息失败'), error);
        useChatStore.getState().updateLastMessage(t('抱歉，发送消息时出现错误。请稍后重试。'));
      }
    } finally {
      useChatStore.getState().setStreamAbortController(null);
      useChatStore.getState().setIsStreaming(false);
      useChatStore.getState().setStreamingStatus(null);
    }
<<<<<<< HEAD
  }, [t]);
=======
  }, [
    currentAgent,
    messages,
    preferences.streamingEnabled,
    currentSession,
    addMessage,
    updateLastMessage,
    updateMessageById,
    setIsStreaming,
    setStreamingStatus,
    createNewSession,
    appendReasoningStep,
    finalizeReasoning,
    bindSessionId,
    appendAssistantEvent,
  ]);
>>>>>>> bf4d81e2

  // 继续运行：交互节点-用户选择
  const continueInteractiveSelect = useCallback(async (value: string) => {
    await sendMessage(value);
  }, [sendMessage]);

  // 继续运行：交互节点-表单输入
  const continueInteractiveForm = useCallback(async (values: Record<string, any>) => {
    const content = JSON.stringify(values);
    await sendMessage(content);
  }, [sendMessage]);

  const retryMessage = useCallback(async (messageId: string) => {
    if (!currentAgent || !currentSession) {
      throw new Error('没有选择智能体或会话');
    }

    const targetMessage = messages.find((msg) => msg.id === messageId);
    if (!targetMessage) {
      throw new Error('未找到需要重新生成的消息');
    }

    updateMessageById(messageId, (prev) => ({ ...prev, AI: '', reasoning: undefined }));

    try {
      setIsStreaming(true);

      if (preferences.streamingEnabled) {
        await chatService.retryStreamMessage(
          currentAgent.id,
          currentSession.id,
          messageId,
          (chunk) => {
            updateMessageById(messageId, (prev) => ({ ...prev, AI: `${prev.AI || ''}${chunk}` }));
          },
          (status) => {
            setStreamingStatus(status);
            if (status?.type === 'complete' || status?.type === 'error') {
              finalizeReasoning();
            }
          },
          { detail: true },
          (interactiveData) => {
            try {
              addMessage({ interactive: interactiveData });
            } catch (e) {
              console.warn('处理 retry interactive 事件失败:', e, interactiveData);
            }
          },
          (cid) => {
            debugLog('重新生成消息使用 chatId:', cid);
          },
          (reasoningEvent) => {
            const parsed = parseReasoningPayload(reasoningEvent);
            if (!parsed) return;

            parsed.steps.forEach((step) => appendReasoningStep(step));

            if (parsed.finished) {
              finalizeReasoning(parsed.totalSteps);
            }
          },
          (eventName, payload) => {
            const normalized = normalizeFastGPTEvent(eventName, payload);
            if (!normalized) return;
            appendAssistantEvent(normalized);
          }
        );
      } else {
        const response = await chatService.retryMessage(currentAgent.id, currentSession.id, messageId, { detail: true });
        const assistantContent = response.choices[0]?.message?.content || '';
        updateMessageById(messageId, (prev) => ({ ...prev, AI: assistantContent }));
      }
    } catch (error) {
      console.error('重新生成消息失败:', error);
      updateMessageById(messageId, (prev) => ({ ...prev, AI: '抱歉，重新生成时出现错误。请稍后重试。' }));
    } finally {
      setIsStreaming(false);
      setStreamingStatus(null);
    }
  }, [
    currentAgent,
    currentSession,
    messages,
    preferences.streamingEnabled,
    updateMessageById,
    setIsStreaming,
    setStreamingStatus,
    appendReasoningStep,
    finalizeReasoning,
    addMessage,
    appendAssistantEvent,
  ]);

  return {
    sendMessage,
    continueInteractiveSelect,
    continueInteractiveForm,
    retryMessage,
  };
};<|MERGE_RESOLUTION|>--- conflicted
+++ resolved
@@ -1,37 +1,13 @@
 import { useCallback } from 'react';
 import { chatService } from '@/services/api';
 import { useChatStore } from '@/store/chatStore';
-<<<<<<< HEAD
+
 import { ChatMessage, ChatOptions, OriginalChatMessage } from '@/types';
 import { useI18n } from '@/i18n';
 
 export const useChat = () => {
   const { t } = useI18n();
-=======
-import { ChatMessage, ChatOptions, OriginalChatMessage, convertFromHuihuaFormat } from '@/types';
-import { parseReasoningPayload } from '@/lib/reasoning';
-import { debugLog } from '@/lib/debug';
-import { normalizeFastGPTEvent } from '@/lib/events';
-
-export const useChat = () => {
-  const {
-    currentAgent,
-    messages,
-    preferences,
-    currentSession,
-    addMessage,
-    updateLastMessage,
-    updateMessageById,
-    setIsStreaming,
-    setStreamingStatus,
-    createNewSession,  // 新的创建会话方法
-    appendReasoningStep,
-    finalizeReasoning,
-    bindSessionId,
-    appendAssistantEvent,
-  } = useChatStore();
-
->>>>>>> bf4d81e2
+
   const sendMessage = useCallback(async (
     content: string,
     options?: ChatOptions
@@ -102,7 +78,7 @@
         await chatService.sendStreamMessage(
           currentAgent.id,
           chatMessages,
-<<<<<<< HEAD
+
           {
             onChunk: (chunk) => {
               useChatStore.getState().updateLastMessage(chunk);
@@ -121,48 +97,7 @@
             signal: controller.signal,
           },
           mergedOptions
-=======
-          (chunk) => {
-            updateLastMessage(chunk);
-          },
-          (status) => {
-            setStreamingStatus(status);
-            if (status?.type === 'complete' || status?.type === 'error') {
-              finalizeReasoning();
-            }
-          },
-          mergedOptions,
-          // onInteractive: 收到交互节点后，新增一条交互气泡
-          (interactiveData) => {
-            try {
-              // 直接以交互数据作为一条新消息渲染
-              addMessage({ interactive: interactiveData });
-            } catch (e) {
-              console.warn('处理 interactive 事件失败:', e, interactiveData);
-            }
-          },
-          // onChatId: 可选记录
-          (cid) => {
-            if (cid && sessionIdForChat) {
-              bindSessionId(sessionIdForChat, cid);
-            }
-          },
-          (reasoningEvent) => {
-            const parsed = parseReasoningPayload(reasoningEvent);
-            if (!parsed) return;
-
-            parsed.steps.forEach((step) => appendReasoningStep(step));
-
-            if (parsed.finished) {
-              finalizeReasoning(parsed.totalSteps);
-            }
-          },
-          (eventName, payload) => {
-            const normalized = normalizeFastGPTEvent(eventName, payload);
-            if (!normalized) return;
-            appendAssistantEvent(normalized);
-          }
->>>>>>> bf4d81e2
+
         );
       } else {
         // 非流式响应
@@ -188,26 +123,9 @@
       useChatStore.getState().setIsStreaming(false);
       useChatStore.getState().setStreamingStatus(null);
     }
-<<<<<<< HEAD
+
   }, [t]);
-=======
-  }, [
-    currentAgent,
-    messages,
-    preferences.streamingEnabled,
-    currentSession,
-    addMessage,
-    updateLastMessage,
-    updateMessageById,
-    setIsStreaming,
-    setStreamingStatus,
-    createNewSession,
-    appendReasoningStep,
-    finalizeReasoning,
-    bindSessionId,
-    appendAssistantEvent,
-  ]);
->>>>>>> bf4d81e2
+
 
   // 继续运行：交互节点-用户选择
   const continueInteractiveSelect = useCallback(async (value: string) => {
