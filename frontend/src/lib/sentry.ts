/**
 * Sentry 错误追踪配置
 *
 * 功能：
 * - 自动捕获未处理错误
 * - React错误边界集成
 * - 性能监控
 * - 用户上下文追踪
 *
 * 高可用设计:
 * - 可选依赖，缺失时自动禁用
 * - 不影响应用启动
 */

type IntegrationLike = {
  name: string;
  setupOnce: (...args: unknown[]) => void;
};

// Minimal Sentry surface to avoid hard dependency on @sentry/react types
interface SentryLikeBase {
  init: (options: unknown) => void;
  setUser?: (user: { id: string; email?: string; username?: string } | null) => void;
  addBreadcrumb?: (crumb: unknown) => void;
  captureException?: (error: unknown, context?: unknown) => void;
  captureMessage?: (message: string, context?: unknown) => void;
  startTransaction?: (context: { name: string; op: string }) => unknown;
  reactRouterV6Instrumentation?: (
    history: History,
    location: Location
  ) => (...args: unknown[]) => void;
  Replay?: new (...args: unknown[]) => IntegrationLike;
}

type ExtendedSentryModule = SentryLikeBase;
type BrowserTracingCtor = new (...args: unknown[]) => IntegrationLike;
// 尝试导入Sentry（可选依赖）
let Sentry: ExtendedSentryModule | null = null;
let BrowserTracing: BrowserTracingCtor | null = null;
let sentryAvailable = false;
let sentryLoadPromise: Promise<void> | null = null;

async function ensureSentryLoaded(): Promise<void> {
  if (sentryAvailable || typeof window === 'undefined') {
    return;
  }

  if (sentryLoadPromise) {
    await sentryLoadPromise;
    return;
  }

  sentryLoadPromise = (async () => {
    try {
      const [sentryModule, tracingModule] = await Promise.all([
        import('@sentry/react'),
        import('@sentry/tracing'),
      ]);

      Sentry = sentryModule as ExtendedSentryModule;
      BrowserTracing =
        ((tracingModule as { BrowserTracing?: BrowserTracingCtor }).BrowserTracing ??
        null);
      sentryAvailable = true;
    } catch (error) {
      console.info('ℹ️  Sentry未安装，错误追踪功能禁用', error);
      Sentry = null;
      BrowserTracing = null;
      sentryAvailable = false;
    } finally {
      sentryLoadPromise = null;
    }
  })();

  await sentryLoadPromise;
}

if (typeof window !== 'undefined') {
  void ensureSentryLoaded();
}

/**
 * 初始化Sentry
 */
export async function initSentry(): Promise<void> {
  await ensureSentryLoaded();

  // 检查Sentry是否可用
  if (!sentryAvailable || !Sentry) {
    return;
  }

  // 仅在生产环境或明确启用时初始化
  if (import.meta.env.PROD || import.meta.env.VITE_SENTRY_ENABLED === 'true') {
    const dsn = import.meta.env.VITE_SENTRY_DSN;

    if (!dsn) {
      console.warn('⚠️  Sentry DSN未配置，错误追踪已禁用');
      return;
    }

<<<<<<< HEAD
    const integrations: any[] = [];
=======
    const integrations: Array<IntegrationLike> = [];
>>>>>>> d7cccb35

    if (
      BrowserTracing &&
      typeof Sentry.reactRouterV6Instrumentation === 'function'
    ) {
      integrations?.push(
        new BrowserTracing({
          routingInstrumentation: Sentry.reactRouterV6Instrumentation(
            // React Router v6需要手动传入
            window.history,
            window.location,
          ),
        }),
      );
    }

    if (typeof Sentry.Replay === 'function') {
      integrations?.push(
        new Sentry.Replay({
          // Session回放配置
          maskAllText: true,
          blockAllMedia: true,
        }),
      );
    }

    Sentry.init({
      dsn,
      environment: import.meta.env.MODE,
      release: import.meta.env.VITE_APP_VERSION || 'unknown',

      // 集成
      integrations,

      // 性能监控（低延时：仅采样部分请求）
      tracesSampleRate: import.meta.env.PROD ? 0.1 : 1.0, // 生产环境10%采样，降低开销

      // Session回放
      replaysSessionSampleRate: 0.1, // 10%的会话
      replaysOnErrorSampleRate: 1.0, // 100%的错误会话

      // 忽略的错误
      ignoreErrors: [
        // 浏览器扩展错误
        'top.GLOBALS',
        'originalCreateNotification',
        'canvas.contentDocument',
        'MyApp_RemoveAllHighlights',
        'atomicFindClose',

        // 网络错误（通常不是代码问题）
        'Network request failed',
        'NetworkError',
        'Failed to fetch',

        // 用户取消的请求
        'AbortError',
        'The user aborted a request',
      ],

      // 数据清理
      beforeSend(event: any, _hint: any) {
        // 移除敏感数据
        if (event.request) {
          delete event.request.cookies;

          // 清理URL中的敏感参数
          if (event.request.url) {
            const url = new URL(event.request.url);
            url.searchParams.delete('apiKey');
            url.searchParams.delete('token');
            event.request.url = url.toString();
          }
        }

        // 清理表单数据中的密码等
        if (event.request?.data) {
          const data = event.request.data as Record<string, unknown>;
          if (data.password) {
            data.password = '[Filtered]';
          }
          if (data.apiKey) {
            data.apiKey = '[Filtered]';
          }
          if (data.token) {
            data.token = '[Filtered]';
          }
        }

        return event;
      },
    });

    console.log('Sentry错误追踪已启用');
  } else {
    console.log('Sentry错误追踪已禁用（开发环境）');
  }
}

/**
 * 设置用户上下文
 */
export function setSentryUser(user: {
  id: string;
  email?: string;
  username?: string;
}) {
  if (!sentryAvailable || !Sentry || typeof Sentry.setUser !== 'function') {
    return;
  }

  try {
    Sentry.setUser({
      id: user.id,
      email: user.email,
      username: user.username,
    });
  } catch (error) {
    console.warn('设置Sentry用户上下文失败:', error);
  }
}

/**
 * 清除用户上下文（登出时）
 */
export function clearSentryUser() {
  if (!sentryAvailable || !Sentry || typeof Sentry.setUser !== 'function') {
    return;
  }

  try {
    Sentry.setUser(null);
  } catch (error) {
    console.warn('清除Sentry用户上下文失败:', error);
  }
}

/**
 * 手动捕获错误
 */
export function captureError(error: Error, context?: Record<string, unknown>) {
  if (
    !sentryAvailable ||
    !Sentry ||
    typeof Sentry.captureException !== 'function'
  ) {
    console.error('错误追踪未可用:', error);
    return;
  }

  try {
    Sentry.captureException(error, {
      extra: context,
    });
  } catch (e) {
    console.error('Sentry捕获错误失败:', e);
  }
}

/**
 * 添加面包屑（用于调试）
 */
export function addBreadcrumb(
  message: string,
  category: string,
  level: 'info' | 'warning' | 'error' | 'debug' = 'info',
) {
  // 安全检查：确保Sentry已初始化
  if (
    !sentryAvailable ||
    !Sentry ||
    typeof Sentry.addBreadcrumb !== 'function'
  ) {
    return;
  }

  try {
    Sentry.addBreadcrumb({
      message,
      category,
      level,
      timestamp: Date.now() / 1000,
    });
  } catch (error) {
    console.warn('添加Sentry面包屑失败:', error);
  }
}

/**
 * 性能追踪
 */
export function startTransaction(name: string, op: string) {
  if (
    !sentryAvailable ||
    !Sentry ||
    typeof Sentry.startTransaction !== 'function'
  ) {
    return null;
  }

  try {
    return Sentry.startTransaction({ name, op });
  } catch (error) {
    console.warn('启动Sentry事务失败:', error);
    return null;
  }
}

// 导出Sentry实例供高级使用
export { Sentry };<|MERGE_RESOLUTION|>--- conflicted
+++ resolved
@@ -99,11 +99,7 @@
       return;
     }
 
-<<<<<<< HEAD
-    const integrations: any[] = [];
-=======
-    const integrations: Array<IntegrationLike> = [];
->>>>>>> d7cccb35
+  const integrations: Array<IntegrationLike> = [];
 
     if (
       BrowserTracing &&
