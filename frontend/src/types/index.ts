--- conflicted
+++ resolved
@@ -91,7 +91,7 @@
   id?: string;    // 响应数据ID（FastGPT responseChatItemId，用于点赞/点踩反馈）
   feedback?: 'good' | 'bad' | null; // 点赞/点踩的持久化状态（good=点赞，bad=点踩，null=无）
   interactive?: InteractiveData; // FastGPT 交互节点（流式 detail=true）
-<<<<<<< HEAD
+
   attachments?: ChatAttachmentMetadata[];
   voiceNote?: VoiceNoteMetadata | null;
 }
@@ -111,11 +111,7 @@
   duration: number;
   mimeType: string;
   size?: number;
-=======
-  reasoning?: ReasoningState;    // 思维链信息
-  events?: FastGPTEvent[];       // FastGPT 扩展事件
-  metadata?: Record<string, any>; // 额外元数据（产品预览、语音通话等扩展使用）
->>>>>>> bf4d81e2
+
 }
 
 /**
@@ -230,51 +226,10 @@
   title: string;           // 会话标题（取自首条消息前30字符）
   agentId: string;         // 关联的智能体ID
   messages: ChatMessage[]; // 消息列表 [{'AI': string, 'HUMAN': string}]
-<<<<<<< HEAD
+
   createdAt: number;       // 创建时间(时间戳)
   updatedAt: number;       // 更新时间(时间戳)
-=======
-  createdAt: Date;         // 创建时间
-  updatedAt: Date;         // 更新时间
-  metadata?: Record<string, any>; // 会话扩展信息（例如产品预览参数、语音通话统计）
-}
-
-/**
- * FastGPT 会话摘要（前端使用）
- */
-export interface FastGPTChatHistorySummary {
-  chatId: string;
-  appId?: string;
-  title: string;
-  createdAt: string;
-  updatedAt: string;
-  messageCount?: number;
-  tags?: string[];
-  raw?: any;
-}
-
-/**
- * FastGPT 历史消息（前端使用）
- */
-export interface FastGPTChatHistoryMessage {
-  id?: string;
-  dataId?: string;
-  role: 'user' | 'assistant' | 'system';
-  content: string;
-  feedback?: 'good' | 'bad' | null;
-  raw?: any;
-}
-
-/**
- * FastGPT 会话详情（前端使用）
- */
-export interface FastGPTChatHistoryDetail {
-  chatId: string;
-  appId?: string;
-  title?: string;
-  messages: FastGPTChatHistoryMessage[];
-  metadata?: Record<string, any>;
->>>>>>> bf4d81e2
+
 }
 
 /**
