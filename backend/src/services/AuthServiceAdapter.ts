--- conflicted
+++ resolved
@@ -7,16 +7,13 @@
  * - 渐进式迁移，保持向后兼容
  */
 
-<<<<<<< HEAD
+
 import { AuthService, AuthUser, LoginResult } from "@/services/AuthService";
 import { AuthServiceV2, getAuthService } from "@/services/AuthServiceV2";
 import logger from "@/utils/logger";
 import { authService, isAuthV2 } from "@/services/authInstance";
-=======
-import { AuthService, AuthUser, LoginResult } from '@/services/AuthService';
-import { AuthServiceV2, getAuthService } from '@/services/AuthServiceV2';
-import logger from '@/utils/logger';
->>>>>>> 66fee291
+
+
 
 // 统一的接口定义
 export interface IAuthServiceAdapter {
@@ -127,11 +124,6 @@
  * 获取适配后的认证服务
  */
 export function getAuthServiceAdapter(): IAuthServiceAdapter {
-<<<<<<< HEAD
-=======
-  // eslint-disable-next-line @typescript-eslint/no-var-requires
-  // ^ 使用require()动态导入以避免模块循环依赖
-  const { authService, isAuthV2 } = require('./authInstance');
->>>>>>> 66fee291
+
   return createAuthServiceAdapter(authService, isAuthV2);
 }