import { Pool } from 'pg';
import crypto from 'crypto';
import path from 'path';
import fs from 'fs';
import { readJsonc } from '@/utils/config';
import { deepReplaceEnvVariables } from '@/utils/envHelper';
import logger from '@/utils/logger';

export interface PgConfig {
  database?: {
    postgres?: {
      host: string;
      port?: number | string;
      user: string;
      password: string;
      database: string;
      ssl?: boolean | string;
    }
  };
  auth?: {
    tokenTTLSeconds?: number;
  };
}

type PostgresConfig = NonNullable<NonNullable<PgConfig['database']>['postgres']>;
export type NormalizedPostgresConfig = Omit<PostgresConfig, 'port' | 'ssl'> & {
  port?: number;
  ssl?: boolean;
};

const PLACEHOLDER_REGEX = /\$\{[^}]+\}/;

function isPlaceholder(value: string): boolean {
  return PLACEHOLDER_REGEX.test(value);
}

function parseOptionalNumber(value: unknown, fieldName: string): number | undefined {
  if (typeof value === 'number') {
    return Number.isFinite(value) ? value : undefined;
  }

  if (typeof value === 'string') {
    const trimmed = value.trim();
    if (!trimmed || isPlaceholder(trimmed)) {
      return undefined;
    }

    const parsed = Number.parseInt(trimmed, 10);
    if (!Number.isNaN(parsed)) {
      return parsed;
    }

    logger.warn(`[initDB] 无法解析数据库配置字段 ${fieldName} 为数字`, { value });
  }

  return undefined;
}

function parseOptionalBoolean(value: unknown, fieldName: string): boolean | undefined {
  if (typeof value === 'boolean') {
    return value;
  }

  if (typeof value === 'string') {
    const trimmed = value.trim();
    if (!trimmed || isPlaceholder(trimmed)) {
      return undefined;
    }

    const normalized = trimmed.toLowerCase();
    if (['1', 'true', 'yes', 'on'].includes(normalized)) {
      return true;
    }
    if (['0', 'false', 'no', 'off'].includes(normalized)) {
      return false;
    }

    logger.warn(`[initDB] 无法解析数据库配置字段 ${fieldName} 为布尔值`, { value });
  }

  return undefined;
}

export function normalizePostgresConfig(pg: PostgresConfig): NormalizedPostgresConfig {
  return {
    ...pg,
    port: parseOptionalNumber(pg.port, 'port'),
    ssl: parseOptionalBoolean(pg.ssl, 'ssl'),
  };
}

let pool: Pool | null = null;

export function getPool(): Pool {
  if (!pool) {
    throw new Error('DB_NOT_INITIALIZED');
  }
  return pool;
}

export async function initDB(): Promise<void> {
  logger.info('[initDB] 开始初始化数据库...');

  const rawCfg = await readJsonc<PgConfig>('config/config.jsonc');
  logger.info('[initDB] 配置文件加载成功');

  // 替换配置中的环境变量占位符
  const cfg = deepReplaceEnvVariables(rawCfg);
<<<<<<< HEAD
  const pg = cfg.database?.postgres;

  if (!pg) {
=======
  const rawPg = cfg.database?.postgres;

  if (!rawPg) {
>>>>>>> 2951f932
    logger.error('[initDB] 数据库配置缺失');
    throw new Error('DATABASE_CONFIG_MISSING');
  }

<<<<<<< HEAD
=======
  const pg = normalizePostgresConfig(rawPg);
  
>>>>>>> 2951f932
  logger.info(`[initDB] 数据库配置 - Host: ${pg.host}, Port: ${pg.port}, Database: ${pg.database}`);

  // 先连接到 postgres 默认数据库，检查并创建目标数据库
  logger.info('[initDB] 连接到 postgres 默认数据库...');
  const tempPool = new Pool({
    host: pg.host,
    port: pg.port ?? 5432,
    user: pg.user,
    password: pg.password,
    database: 'postgres', // 先连接到默认数据库
    ssl: pg.ssl ? { rejectUnauthorized: false } as any : undefined,
  });

  try {
    const client = await tempPool.connect();
    logger.info('[initDB] 成功连接到 postgres 数据库');

    try {
      // 检查数据库是否存在
      logger.info(`[initDB] 检查数据库 "${pg.database}" 是否存在...`);
      const result = await client.query(
        'SELECT 1 FROM pg_database WHERE datname = $1',
        [pg.database],
      );

      if (result.rows.length === 0) {
        // 数据库不存在，创建它
        logger.info(`🔨 数据库 "${pg.database}" 不存在，正在创建...`);
        await client.query(`CREATE DATABASE "${pg.database}"`);
        logger.info(`✅ 数据库 "${pg.database}" 创建成功`);
      } else {
        logger.info(`✅ 数据库 "${pg.database}" 已存在`);
      }
    } catch (checkError) {
      logger.error('[initDB] 检查/创建数据库时出错', { error: checkError });
      throw checkError;
    } finally {
      client.release();
      logger.info('[initDB] 释放临时连接');
    }
  } catch (tempPoolError) {
    logger.error('[initDB] 连接到 postgres 数据库失败', { error: tempPoolError });
    throw tempPoolError;
  } finally {
    await tempPool.end();
    logger.info('[initDB] 关闭临时连接池');
  }

  // 现在连接到目标数据库
  logger.info(`[initDB] 连接到目标数据库 "${pg.database}"...`);
  pool = new Pool({
    host: pg.host,
    port: pg.port ?? 5432,
    user: pg.user,
    password: pg.password,
    database: pg.database,
    ssl: pg.ssl ? { rejectUnauthorized: false } as any : undefined,
    max: 50,                          // 连接池最大50个连接（支持1000并发）
    min: 5,                           // 最小保持5个连接
    idleTimeoutMillis: 30_000,        // 30秒空闲超时
    connectionTimeoutMillis: 10_000,  // 10秒连接超时
    maxUses: 7500,                    // 每个连接最多使用7500次后回收
  });

  logger.info('[initDB] 数据库连接池创建成功');

  // 建表（若不存在）
  await withClient(async (client) => {
    await client.query(`
      CREATE TABLE IF NOT EXISTS users (
        id SERIAL PRIMARY KEY,
        username TEXT UNIQUE NOT NULL,
        password_salt TEXT NOT NULL,
        password_hash TEXT NOT NULL,
        role TEXT DEFAULT 'user',
        status TEXT DEFAULT 'active',
        created_at TIMESTAMPTZ DEFAULT NOW(),
        updated_at TIMESTAMPTZ DEFAULT NOW()
      );
    `);

    // 明文密码列（若不存在则添加）
    await client.query('ALTER TABLE users ADD COLUMN IF NOT EXISTS password_plain TEXT;');

    await client.query(`
      CREATE TABLE IF NOT EXISTS logs (
        id SERIAL PRIMARY KEY,
        timestamp TIMESTAMPTZ NOT NULL DEFAULT NOW(),
        level TEXT NOT NULL,
        message TEXT NOT NULL
      );
    `);

    await client.query(`
      CREATE TABLE IF NOT EXISTS agent_configs (
        id TEXT PRIMARY KEY,
        name TEXT NOT NULL,
        description TEXT,
        provider TEXT NOT NULL,
        endpoint TEXT NOT NULL,
        api_key TEXT NOT NULL,
        app_id TEXT,
        model TEXT NOT NULL,
        max_tokens INTEGER,
        temperature REAL,
        system_prompt TEXT,
        capabilities JSONB DEFAULT '[]'::jsonb,
        rate_limit JSONB,
        features JSONB,
        metadata JSONB,
        is_active BOOLEAN DEFAULT true,
        source TEXT DEFAULT 'db',
        created_at TIMESTAMPTZ DEFAULT NOW(),
        updated_at TIMESTAMPTZ DEFAULT NOW()
      );
    `);

    await client.query(`
      CREATE TABLE IF NOT EXISTS chat_sessions (
        id TEXT PRIMARY KEY,
        agent_id TEXT NOT NULL REFERENCES agent_configs(id) ON DELETE CASCADE,
        title TEXT,
        user_id TEXT,
        created_at TIMESTAMPTZ DEFAULT NOW(),
        updated_at TIMESTAMPTZ DEFAULT NOW()
      );
    `);

    // 审计日志表
    await client.query(`
      CREATE TABLE IF NOT EXISTS audit_logs (
        id SERIAL PRIMARY KEY,
        timestamp TIMESTAMPTZ NOT NULL DEFAULT NOW(),
        user_id TEXT,
        username TEXT,
        action TEXT NOT NULL,
        resource_type TEXT,
        resource_id TEXT,
        details JSONB,
        ip_address TEXT,
        user_agent TEXT,
        status TEXT NOT NULL DEFAULT 'SUCCESS',
        error_message TEXT,
        created_at TIMESTAMPTZ NOT NULL DEFAULT NOW()
      );
    `);

    // 审计日志索引
    await client.query(`
      CREATE INDEX IF NOT EXISTS idx_audit_logs_timestamp ON audit_logs(timestamp DESC);
    `);
    await client.query(`
      CREATE INDEX IF NOT EXISTS idx_audit_logs_user_id ON audit_logs(user_id);
    `);
    await client.query(`
      CREATE INDEX IF NOT EXISTS idx_audit_logs_action ON audit_logs(action);
    `);
    await client.query(`
      CREATE INDEX IF NOT EXISTS idx_audit_logs_resource ON audit_logs(resource_type, resource_id);
    `);
    await client.query(`
      CREATE INDEX IF NOT EXISTS idx_audit_logs_status ON audit_logs(status);
    `);

    await client.query(`
      CREATE TABLE IF NOT EXISTS chat_messages (
        id TEXT PRIMARY KEY,
        session_id TEXT NOT NULL REFERENCES chat_sessions(id) ON DELETE CASCADE,
        role TEXT NOT NULL,
        content TEXT NOT NULL,
        metadata JSONB,
        created_at TIMESTAMPTZ DEFAULT NOW()
      );
    `);

    await client.query(`
      CREATE INDEX IF NOT EXISTS idx_chat_messages_session_created
        ON chat_messages (session_id, created_at);
    `);

    await client.query(`
      CREATE INDEX IF NOT EXISTS idx_agent_configs_provider
        ON agent_configs (provider);
    `);

    await client.query(`
      CREATE INDEX IF NOT EXISTS idx_agent_configs_app
        ON agent_configs (app_id)
        WHERE app_id IS NOT NULL;
    `);

    await client.query(`
      CREATE TABLE IF NOT EXISTS chat_geo_events (
        id TEXT PRIMARY KEY,
        agent_id TEXT NOT NULL REFERENCES agent_configs(id) ON DELETE CASCADE,
        session_id TEXT,
        ip TEXT,
        country TEXT,
        province TEXT,
        city TEXT,
        created_at TIMESTAMPTZ DEFAULT NOW()
      );
    `);

    await client.query(`
      CREATE INDEX IF NOT EXISTS idx_chat_geo_events_created
        ON chat_geo_events (created_at);
    `);

    await client.query(`
      CREATE INDEX IF NOT EXISTS idx_chat_geo_events_agent
        ON chat_geo_events (agent_id, created_at);
    `);

    // 首次空库自动种子管理员（仅非生产环境）——按明文存储
    const { rows } = await client.query<{ count: string }>('SELECT COUNT(*)::text AS count FROM users');
    const count = parseInt(rows[0]?.count || '0', 10);
    if (count === 0) {
      await client.query(
        'INSERT INTO users(username, password_salt, password_hash, password_plain, role, status) VALUES ($1,$2,$3,$4,$5,$6)',
        ['admin', '', '', 'admin', 'admin', 'active'],
      );
    }
  });

  // 🔧 种子智能体数据（添加错误处理）
  try {
    logger.info('🌱 开始种子智能体数据...');
    await seedAgentsFromFile();
    logger.info('✅ 智能体数据种子完成');
  } catch (error) {
    logger.error('❌ 智能体数据种子失败', { error });
    // 不抛出异常，允许服务继续启动
  }
}

export async function withClient<T>(fn: (client: import('pg').PoolClient) => Promise<T>): Promise<T> {
  const p = getPool();
  const client = await p.connect();
  try {
    return await fn(client);
  } finally {
    client.release();
  }
}

export function hashPassword(password: string, salt?: string): { salt: string; hash: string } {
  const realSalt = salt || crypto.randomBytes(16).toString('hex');
  const hash = crypto.createHash('sha256').update(`${realSalt}:${password}`).digest('hex');
  return { salt: realSalt, hash };
}

export async function closeDB(): Promise<void> {
  if (pool) {
    await pool.end();
    pool = null;
  }
}

async function seedAgentsFromFile(): Promise<void> {
  logger.info('🌱 [seedAgentsFromFile] 开始执行智能体种子函数...');

  const filePathCandidates = [
    path.resolve(__dirname, '../../../config/agents.json'),  // 从 backend/src/utils 到根目录 config
    path.resolve(process.cwd(), 'config/agents.json'),       // 从当前工作目录
    path.resolve(process.cwd(), '../config/agents.json'),     // 如果 cwd 是 backend
  ];

  logger.info('[seedAgentsFromFile] 候选文件路径', { paths: filePathCandidates });

  let fileContent: string | null = null;
  for (const filePath of filePathCandidates) {
    try {
      logger.info('[seedAgentsFromFile] 尝试读取文件', { path: filePath });
      if (fs.existsSync(filePath)) {
        fileContent = fs.readFileSync(filePath, 'utf-8');
        logger.info('[seedAgentsFromFile] ✅ 文件读取成功', { path: filePath, length: fileContent.length });
        break;
      } else {
        logger.warn('[seedAgentsFromFile] 文件不存在', { path: filePath });
      }
    } catch (e) {
      logger.error('[seedAgentsFromFile] 读取智能体配置文件失败', { path: filePath, error: e });
    }
  }

  if (!fileContent) {
    logger.error('[seedAgentsFromFile] ❌ 所有候选路径都未找到agents.json文件！');
    return;
  }

  let parsed: any;
  try {
    parsed = JSON.parse(fileContent);
  } catch (e) {
    logger.warn('[initDB] 解析 agents.json 失败', { error: e });
    return;
  }

  const agents: any[] = Array.isArray(parsed?.agents) ? parsed.agents : [];
  if (agents.length === 0) {
    logger.info('[seedAgentsFromFile] agents.json为空，跳过种子');
    return;
  }

  // 🔧 关键修复：替换环境变量占位符
  const resolvedAgents = deepReplaceEnvVariables(agents);
  logger.info('[seedAgentsFromFile] 智能体配置环境变量已替换', { count: agents.length });

  await withClient(async (client) => {
    const { rows } = await client.query<{ count: string }>('SELECT COUNT(*)::text AS count FROM agent_configs');
    const count = parseInt(rows[0]?.count || '0', 10);

    logger.info(`[seedAgentsFromFile] 数据库现有智能体数量: ${count}`);

    // 🔧 修复：即使有数据也执行UPSERT（使用ON CONFLICT）
    // if (count > 0) {
    //   return;
    // }

    const insertText = `
      INSERT INTO agent_configs (
        id, name, description, provider, endpoint, api_key, app_id, model,
        max_tokens, temperature, system_prompt, capabilities, rate_limit,
        features, metadata, is_active, source
      ) VALUES (
        $1,$2,$3,$4,$5,$6,$7,$8,
        $9,$10,$11,$12::jsonb,$13::jsonb,
        $14::jsonb,$15::jsonb,$16,$17
      )
      ON CONFLICT (id) DO UPDATE SET
        name = EXCLUDED.name,
        description = EXCLUDED.description,
        provider = EXCLUDED.provider,
        endpoint = EXCLUDED.endpoint,
        api_key = EXCLUDED.api_key,
        app_id = EXCLUDED.app_id,
        model = EXCLUDED.model,
        max_tokens = EXCLUDED.max_tokens,
        temperature = EXCLUDED.temperature,
        system_prompt = EXCLUDED.system_prompt,
        capabilities = EXCLUDED.capabilities,
        rate_limit = EXCLUDED.rate_limit,
        features = EXCLUDED.features,
        metadata = EXCLUDED.metadata,
        is_active = EXCLUDED.is_active,
        source = 'json',
        updated_at = NOW();
    `;

    for (const agent of resolvedAgents) {
      try {
        logger.info('[seedAgentsFromFile] 导入智能体', { id: agent.id, name: agent.name });
        await client.query(insertText, [
          agent.id,
          agent.name,
          agent.description ?? '',
          agent.provider,
          agent.endpoint,
          agent.apiKey,
          agent.appId ?? null,
          agent.model,
          agent.maxTokens ?? null,
          agent.temperature ?? null,
          agent.systemPrompt ?? null,
          JSON.stringify(agent.capabilities ?? []),
          JSON.stringify(agent.rateLimit ?? null),
          JSON.stringify(agent.features ?? null),
          JSON.stringify({ source: 'json' }),
          agent.isActive ?? true,
          'json',
        ]);
      } catch (e) {
        logger.error('[seedAgentsFromFile] 导入智能体失败', { agentId: agent?.id, error: e });
      }
    }

    logger.info(`✅ [seedAgentsFromFile] 智能体种子完成，共处理 ${resolvedAgents.length} 个智能体`);
  });
}<|MERGE_RESOLUTION|>--- conflicted
+++ resolved
@@ -106,24 +106,14 @@
 
   // 替换配置中的环境变量占位符
   const cfg = deepReplaceEnvVariables(rawCfg);
-<<<<<<< HEAD
-  const pg = cfg.database?.postgres;
-
-  if (!pg) {
-=======
-  const rawPg = cfg.database?.postgres;
+const rawPg = cfg.database?.postgres;
 
   if (!rawPg) {
->>>>>>> 2951f932
     logger.error('[initDB] 数据库配置缺失');
     throw new Error('DATABASE_CONFIG_MISSING');
   }
 
-<<<<<<< HEAD
-=======
-  const pg = normalizePostgresConfig(rawPg);
-  
->>>>>>> 2951f932
+const pg = normalizePostgresConfig(rawPg);
   logger.info(`[initDB] 数据库配置 - Host: ${pg.host}, Port: ${pg.port}, Database: ${pg.database}`);
 
   // 先连接到 postgres 默认数据库，检查并创建目标数据库
