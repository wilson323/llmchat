import { Request, Response, NextFunction } from 'express';
<<<<<<< HEAD
import axios from 'axios';
import fs from 'fs/promises';
import path from 'path';
import Joi from 'joi';

import { AgentConfigService } from '@/services/AgentConfigService';
import { ChatProxyService } from '@/services/ChatProxyService';
import { ChatInitService } from '@/services/ChatInitService';
import { ChatHistoryService } from '@/services/ChatHistoryService';
import { analyticsService } from '@/services/analyticsInstance';
=======
import { AgentConfigService } from '@/services/AgentConfigService';
import { ChatProxyService } from '@/services/ChatProxyService';
import { ChatInitService } from '@/services/ChatInitService';
import { FastGPTSessionService } from '@/services/FastGPTSessionService';
>>>>>>> bf4d81e2
import {
  ChatMessage,
  ChatOptions,
  ApiError,
  StreamStatus,
<<<<<<< HEAD
  ChatAttachmentMetadata,
  VoiceNoteMetadata,
} from '@/types';
import { generateId, formatFileSize } from '@/utils/helpers';
=======
  FastGPTChatHistoryDetail,
  FastGPTChatHistorySummary,
} from '@/types';
import { generateId } from '@/utils/helpers';
import Joi from 'joi';
>>>>>>> bf4d81e2

/**
 * 聊天控制器
 */
export class ChatController {
  private agentService: AgentConfigService;
  private chatService: ChatProxyService;
  private initService: ChatInitService;
<<<<<<< HEAD
  private historyService: ChatHistoryService;
  private uploadDir: string;
=======
  private fastgptSessionService: FastGPTSessionService;
>>>>>>> bf4d81e2

  constructor() {
    this.agentService = new AgentConfigService();
    this.chatService = new ChatProxyService(this.agentService);
    this.initService = new ChatInitService(this.agentService);
<<<<<<< HEAD
    this.historyService = new ChatHistoryService();
    this.uploadDir = path.resolve(__dirname, '../../uploads');
=======
    this.fastgptSessionService = new FastGPTSessionService(this.agentService);
>>>>>>> bf4d81e2
  }

  /**
   * 聊天初始化请求验证Schema
   */
  private chatInitSchema = Joi.object({
    appId: Joi.string().required().messages({
      'any.required': '应用ID不能为空',
      'string.empty': '应用ID不能为空',
    }),
    chatId: Joi.string().optional(),
    stream: Joi.boolean().optional().default(false),
  });

  /**
   * 聊天请求验证Schema
   */
  private chatRequestSchema = Joi.object({
    agentId: Joi.string().required().messages({
      'any.required': '智能体ID不能为空',
      'string.empty': '智能体ID不能为空',
    }),
    messages: Joi.array().items(
      Joi.object({
        role: Joi.string().valid('user', 'assistant', 'system').required(),
        content: Joi.string().required().messages({
          'any.required': '消息内容不能为空',
          'string.empty': '消息内容不能为空',
        }),
        id: Joi.string().optional(),
        timestamp: Joi.number().optional(),
        attachments: Joi.array().items(
          Joi.object({
            id: Joi.string().optional(),
            url: Joi.string().uri().optional(),
            name: Joi.string().required(),
            mimeType: Joi.string().required(),
            size: Joi.number().min(0).required(),
            source: Joi.string().valid('upload', 'voice', 'external').optional(),
          })
        ).optional(),
        voiceNote: Joi.object({
          id: Joi.string().optional(),
          url: Joi.string().uri().optional(),
          duration: Joi.number().min(0).required(),
          mimeType: Joi.string().required(),
          size: Joi.number().min(0).optional(),
        }).optional(),
        metadata: Joi.object().optional(),
      })
    ).min(1).required().messages({
      'array.min': '至少需要一条消息',
      'any.required': '消息列表不能为空',
    }),
    stream: Joi.boolean().optional().default(false),
    // 兼容顶层直传（标准FastGPT格式）
    chatId: Joi.string().optional(),
    detail: Joi.boolean().optional(),
    temperature: Joi.number().min(0).max(2).optional(),
    maxTokens: Joi.number().min(1).max(32768).optional(),
    variables: Joi.object().optional(),
    responseChatItemId: Joi.string().optional(),
    retainDatasetCite: Joi.boolean().optional(),
    appId: Joi.string().optional(),
    // 兼容原有 options 格式
    options: Joi.object({
      chatId: Joi.string().optional(),
      detail: Joi.boolean().optional(),
      temperature: Joi.number().min(0).max(2).optional(),
      maxTokens: Joi.number().min(1).max(32768).optional(),
      // 允许旧用法把 variables 放到 options 里
      variables: Joi.object().optional(),
      responseChatItemId: Joi.string().optional(),
    }).optional(),
    attachments: Joi.array().items(
      Joi.object({
        id: Joi.string().optional(),
        url: Joi.string().uri().optional(),
        name: Joi.string().required(),
        mimeType: Joi.string().required(),
        size: Joi.number().min(0).required(),
        source: Joi.string().valid('upload', 'voice', 'external').optional(),
      })
    ).optional(),
    voiceNote: Joi.object({
      id: Joi.string().optional(),
      url: Joi.string().uri().optional(),
      duration: Joi.number().min(0).required(),
      mimeType: Joi.string().required(),
      size: Joi.number().min(0).optional(),
    }).optional(),
  });

  private historyListSchema = Joi.object({
    agentId: Joi.string().required().messages({
      'any.required': '智能体ID不能为空',
      'string.empty': '智能体ID不能为空',
    }),
    page: Joi.number().min(1).optional(),
    pageSize: Joi.number().min(1).max(200).optional(),
  });

  private historyDetailSchema = Joi.object({
    agentId: Joi.string().required().messages({
      'any.required': '智能体ID不能为空',
      'string.empty': '智能体ID不能为空',
    }),
  });

  private historyDeleteSchema = Joi.object({
    agentId: Joi.string().required().messages({
      'any.required': '智能体ID不能为空',
      'string.empty': '智能体ID不能为空',
    }),
  });

  private historyRetrySchema = Joi.object({
    agentId: Joi.string().required().messages({
      'any.required': '智能体ID不能为空',
      'string.empty': '智能体ID不能为空',
    }),
    dataId: Joi.string().required().messages({
      'any.required': '消息ID不能为空',
      'string.empty': '消息ID不能为空',
    }),
    stream: Joi.boolean().optional().default(false),
    detail: Joi.boolean().optional(),
  });
  /**
   * 点赞/点踩反馈请求验证Schema
   */
  private feedbackSchema = Joi.object({
    agentId: Joi.string().required().messages({
      'any.required': '智能体ID不能为空',
      'string.empty': '智能体ID不能为空',
    }),
    chatId: Joi.string().required().messages({
      'any.required': 'chatId不能为空',
      'string.empty': 'chatId不能为空',
    }),
    dataId: Joi.string().required().messages({
      'any.required': 'dataId不能为空',
      'string.empty': 'dataId不能为空',
    }),
    userGoodFeedback: Joi.string().optional(),
    userBadFeedback: Joi.string().optional(),
  });
  private attachmentUploadSchema = Joi.object({
    filename: Joi.string().max(256).required(),
    mimeType: Joi.string().max(128).required(),
    size: Joi.number().min(1).max(20 * 1024 * 1024).required(),
    data: Joi.string().required(),
    source: Joi.string().valid('upload', 'voice', 'external').optional(),
  });

  private decorateMessages(
    messages: ChatMessage[],
    attachments?: ChatAttachmentMetadata[] | null,
    voiceNote?: VoiceNoteMetadata | null
  ): ChatMessage[] {
    const list = (messages || []).map((msg) => ({
      ...msg,
      metadata: msg.metadata ? { ...msg.metadata } : undefined,
      attachments: msg.attachments ? [...msg.attachments] : undefined,
      voiceNote: msg.voiceNote ?? null,
    }));

    if ((!attachments || attachments.length === 0) && !voiceNote) {
      return list;
    }

    const index = this.findLastUserMessageIndex(list);
    if (index === -1) {
      return list;
    }

    const target = list[index];
    const summary: string[] = [];
    const mergedAttachments: ChatAttachmentMetadata[] = target.attachments
      ? [...target.attachments]
      : [];

    if (attachments && attachments.length > 0) {
      attachments.forEach((att, idx) => {
        mergedAttachments.push(att);
        summary.push(
          `附件${idx + 1}: ${att.name} (${formatFileSize(att.size)}) -> ${att.url}`
        );
      });
    }

    if (voiceNote) {
      summary.push(
        `语音: ${voiceNote.duration.toFixed(1)} 秒 (${voiceNote.mimeType}) -> ${voiceNote.url}`
      );
    }

    if (summary.length > 0) {
      target.content = `${target.content}\n\n${summary.join('\n')}`.trim();
    }

    target.attachments = mergedAttachments.length ? mergedAttachments : undefined;
    const finalVoice = voiceNote || target.voiceNote || null;
    target.voiceNote = finalVoice;
    target.metadata = {
      ...(target.metadata || {}),
      ...(mergedAttachments.length ? { attachments: mergedAttachments } : {}),
      ...(finalVoice ? { voiceNote: finalVoice } : {}),
    };

    return list;
  }

  private findLastUserMessageIndex(messages: ChatMessage[]): number {
    for (let i = messages.length - 1; i >= 0; i -= 1) {
      if (messages[i]?.role === 'user') {
        return i;
      }
    }
    return -1;
  }

  private findLastUserMessage(messages: ChatMessage[]): ChatMessage | null {
    const index = this.findLastUserMessageIndex(messages);
    return index >= 0 ? messages[index] : null;
  }

  private resolveClientIp(req: Request): string | null {
    const forwarded = req.headers['x-forwarded-for'];
    if (Array.isArray(forwarded) && forwarded.length > 0) {
      return forwarded[0];
    }
    if (typeof forwarded === 'string' && forwarded.trim()) {
      return forwarded;
    }

    const realIp = req.headers['x-real-ip'];
    if (Array.isArray(realIp) && realIp.length > 0) {
      return realIp[0];
    }
    if (typeof realIp === 'string' && realIp.trim()) {
      return realIp;
    }

    if (typeof req.ip === 'string' && req.ip.trim()) {
      return req.ip;
    }

    const socketAddress = req.socket && typeof req.socket.remoteAddress === 'string'
      ? req.socket.remoteAddress
      : null;
    return socketAddress;
  }

  private async recordGeoSnapshot(req: Request, agentId: string, sessionId?: string | null): Promise<void> {
    try {
      const ip = this.resolveClientIp(req);
      await analyticsService.recordAgentRequest({
        agentId,
        sessionId: sessionId || null,
        ip: ip || null,
      });
    } catch (error) {
      console.warn('[ChatController] 记录地域分析失败:', error);
    }
  }

  private buildSessionTitle(messages: ChatMessage[]): string {
    const lastUser = this.findLastUserMessage(messages);
    if (!lastUser) {
      return '新对话';
    }
    const content = (lastUser.content || '').replace(/\s+/g, ' ').trim();
    if (!content) {
      return '新对话';
    }
    return content.length > 30 ? `${content.slice(0, 30)}...` : content;
  }

  private async recordUserHistory(
    sessionId: string,
    agentId: string,
    messages: ChatMessage[],
    attachments?: ChatAttachmentMetadata[] | null,
    voiceNote?: VoiceNoteMetadata | null
  ): Promise<void> {
    const lastUser = this.findLastUserMessage(messages);
    if (!lastUser) {
      return;
    }
    const metadata = (attachments && attachments.length) || voiceNote
      ? {
          attachments: attachments && attachments.length ? attachments : undefined,
          voiceNote: voiceNote || null,
        }
      : undefined;
    try {
      await this.historyService.appendMessage({
        sessionId,
        agentId,
        role: 'user',
        content: lastUser.content,
        metadata,
        messageId: lastUser.id,
        titleHint: this.buildSessionTitle(messages),
      });
    } catch (error) {
      console.warn('[ChatController] 记录用户消息失败:', error);
    }
  }

  /**
   * 发送聊天请求
   * POST /api/chat/completions
   */
  chatCompletions = async (req: Request, res: Response, next: NextFunction): Promise<void> => {
    try {
      // 验证请求数据
      const { error, value } = this.chatRequestSchema.validate(req.body);
      if (error) {
        const apiError: ApiError = {
          code: 'VALIDATION_ERROR',
          message: error?.details?.[0]?.message || (error as any)?.message || '请求参数校验失败',
          timestamp: new Date().toISOString(),
        };
        res.status(400).json(apiError);
        return;
      }

      const { agentId, messages, stream } = value as any;
      const attachments: ChatAttachmentMetadata[] | undefined = value.attachments;
      const voiceNote: VoiceNoteMetadata | undefined = value.voiceNote;

      // 统一兼容：顶层与 options 的混用，归一化为 ChatOptions
      const normalizedOptions: ChatOptions = {
        ...(value.options || {}),
        ...(value.chatId ? { chatId: value.chatId } : {}),
        ...(typeof value.detail === 'boolean' ? { detail: value.detail } : {}),
        ...(typeof value.temperature === 'number' ? { temperature: value.temperature } : {}),
        ...(typeof value.maxTokens === 'number' ? { maxTokens: value.maxTokens } : {}),
        ...(value.variables ? { variables: value.variables } : {}),
        ...(value.responseChatItemId ? { responseChatItemId: value.responseChatItemId } : {}),
        ...(attachments ? { attachments } : {}),
        ...(voiceNote ? { voiceNote } : {}),
      };

      const sessionId = normalizedOptions.chatId || value.chatId || generateId();
      normalizedOptions.chatId = sessionId;

      const decoratedMessages = this.decorateMessages(
        Array.isArray(messages) ? messages : [],
        attachments,
        voiceNote
      );

      // 检查智能体是否存在
      const agent = await this.agentService.getAgent(agentId);
      if (!agent) {
        const apiError: ApiError = {
          code: 'AGENT_NOT_FOUND',
          message: `智能体不存在: ${agentId}`,
          timestamp: new Date().toISOString(),
        };
        res.status(404).json(apiError);
        return;
      }

      if (!agent.isActive) {
        const apiError: ApiError = {
          code: 'AGENT_INACTIVE',
          message: `智能体未激活: ${agentId}`,
          timestamp: new Date().toISOString(),
        };
        res.status(400).json(apiError);
        return;
      }

      await this.historyService.ensureSession(
        sessionId,
        agentId,
        this.buildSessionTitle(decoratedMessages)
      );

      await this.recordGeoSnapshot(req, agentId, sessionId);

      await this.recordUserHistory(
        sessionId,
        agentId,
        decoratedMessages,
        attachments,
        voiceNote
      );

      console.log('🧪 [chatCompletions] 入参(归一化): ', {
        agentId,
        stream,
        options: normalizedOptions,
        messagesCount: decoratedMessages.length,
      });

      // 处理流式请求
      if (stream) {
        await this.handleStreamRequest(
          res,
          agentId,
          decoratedMessages,
          normalizedOptions,
          sessionId,
          attachments,
          voiceNote || null
        );
      } else {
        await this.handleNormalRequest(
          res,
          agentId,
          decoratedMessages,
          normalizedOptions,
          sessionId,
          attachments,
          voiceNote || null
        );
      }
    } catch (error) {
      console.error('聊天请求处理失败:', error);

      // 如果响应头已发送（流式响应中），不能再发送JSON响应
      if (res.headersSent) {
        return;
      }

      const apiError: ApiError = {
        code: 'CHAT_REQUEST_FAILED',
        message: '聊天请求处理失败',
        timestamp: new Date().toISOString(),
      };

      if (process.env.NODE_ENV === 'development') {
        apiError.details = { error: error instanceof Error ? error.message : error };
      }

      res.status(500).json(apiError);
    }
  };

  /**
   * 处理普通（非流式）聊天请求
   */
  private async handleNormalRequest(
    res: Response,
    agentId: string,
    messages: ChatMessage[],
    options: ChatOptions | undefined,
    sessionId: string,
    _attachments?: ChatAttachmentMetadata[] | null,
    _voiceNote?: VoiceNoteMetadata | null
  ): Promise<void> {
    try {
      const response = await this.chatService.sendMessage(agentId, messages, options);
      const assistantContent =
        response?.choices?.[0]?.message?.content || '';

      try {
        await this.historyService.appendMessage({
          sessionId,
          agentId,
          role: 'assistant',
          content: assistantContent,
          metadata: options?.responseChatItemId
            ? { responseChatItemId: options.responseChatItemId }
            : undefined,
        });
      } catch (error) {
        console.warn('[ChatController] 记录助手消息失败:', error);
      }

      res.json({
        success: true,
        data: { ...response, chatId: sessionId },
        timestamp: new Date().toISOString(),
      });
    } catch (error) {
      const apiError: ApiError = {
        code: 'CHAT_SERVICE_ERROR',
        message: error instanceof Error ? error.message : '聊天服务错误',
        timestamp: new Date().toISOString(),
      };

      res.status(500).json(apiError);
    }
  }

  /**
   * 处理流式聊天请求 - 修复 FastGPT 流式响应
   */
  private async handleStreamRequest(
    res: Response,
    agentId: string,
    messages: ChatMessage[],
    options: ChatOptions | undefined,
    sessionId: string,
    _attachments?: ChatAttachmentMetadata[] | null,
    _voiceNote?: VoiceNoteMetadata | null
  ): Promise<void> {
    try {
      // 标准 SSE 响应头
      res.setHeader('Content-Type', 'text/event-stream; charset=utf-8');
      res.setHeader('Cache-Control', 'no-cache, no-transform');
      res.setHeader('Connection', 'keep-alive');
      res.setHeader('X-Accel-Buffering', 'no'); // 兼容反向代理
      res.setHeader('Access-Control-Allow-Origin', '*');
      res.setHeader('Access-Control-Allow-Headers', 'Cache-Control');
      // 立即刷新头部，避免缓冲
      // @ts-ignore Node.js typings 可能无 flushHeaders 声明
      typeof (res as any).flushHeaders === 'function' && (res as any).flushHeaders();

      console.log('🚀 开始处理流式请求，智能体:', agentId);

      // 发送初始化事件
      this.sendSSEEvent(res, 'chatId', { chatId: sessionId });
      this.sendSSEEvent(res, 'start', {
        id: generateId(),
        timestamp: new Date().toISOString(),
        agentId,
      });

      let assistantContent = '';

      // 发送流式消息
      await this.chatService.sendStreamMessage(
        agentId,
        messages,
        // 内容回调 - 确保正确调用
        (chunk: string) => {
          console.log('📨 收到内容块:', chunk.substring(0, 50));
          assistantContent += chunk;
          this.sendSSEEvent(res, 'chunk', { content: chunk });
        },
        // 状态回调 - 确保正确调用
        (status: StreamStatus) => {
          console.log('📊 收到状态更新:', status);
          this.sendSSEEvent(res, 'status', status);

          // 如果是完成或错误状态，结束响应
          if (status.type === 'complete' || status.type === 'error') {
            console.log('✅ 流式响应完成');
            this.sendSSEEvent(res, 'end', {
              timestamp: new Date().toISOString(),
            });
            res.end();
          }
        },
        options,
        // 事件透传回调：关注 FastGPT 的 interactive 以及 chatId 事件
        (eventName: string, data: any) => {
          if (!eventName) return;

          if (eventName === 'interactive') {
            console.log('🧩 收到交互节点事件 interactive，payload 预览:',
              (() => { try { return JSON.stringify(data).slice(0, 300); } catch { return '[Unserializable payload]'; } })()
            );
            this.sendSSEEvent(res, 'interactive', data);
            return;
          }

          if (eventName === 'chatId') {
            console.log('🆔 透传本次使用的 chatId:', (data && (data.chatId || data.id)) || data);
            this.sendSSEEvent(res, 'chatId', data);
            return;
          }

          console.log('📎 透传 FastGPT 事件:', eventName);
          this.sendSSEEvent(res, eventName, data);
        }
        );

      if (assistantContent) {
        try {
          await this.historyService.appendMessage({
            sessionId,
            agentId,
            role: 'assistant',
            content: assistantContent,
            metadata: options?.responseChatItemId
              ? { responseChatItemId: options.responseChatItemId }
              : undefined,
          });
        } catch (error) {
          console.warn('[ChatController] 记录流式助手消息失败:', error);
        }
      }
    } catch (error) {
      console.error('❌ 流式聊天请求失败:', error);

      // 发送错误事件
      this.sendSSEEvent(res, 'error', {
        code: 'STREAM_ERROR',
        message: error instanceof Error ? error.message : '流式响应错误',
        timestamp: new Date().toISOString(),
      });

      res.end();
    }
  }

  /**
   * 发送SSE事件
   */
  private sendSSEEvent(res: Response, event: string, data: any): void {
    try {
      res.write(`event: ${event}\n`);
      res.write(`data: ${JSON.stringify(data)}\n\n`);
    } catch (error) {
      console.error('发送SSE事件失败:', error);
    }
  }

  /**
   * 聊天初始化接口
   * GET /api/chat/init?appId=xxx&chatId=xxx&stream=true
   */
  chatInit = async (req: Request, res: Response, next: NextFunction): Promise<void> => {
    try {
      // 参数验证
      const { error, value } = this.chatInitSchema.validate(req.query);
      if (error) {
        const apiError: ApiError = {
          code: 'VALIDATION_ERROR',
          message: error?.details?.[0]?.message || (error as any)?.message || '请求参数校验失败',
          timestamp: new Date().toISOString(),
        };
        res.status(400).json(apiError);
        return;
      }

      const { appId, chatId, stream } = value;

      console.log(`🚀 处理聊天初始化请求: appId=${appId}, chatId=${chatId}, stream=${stream}`);

      // 检查智能体是否存在且激活
      const agent = await this.agentService.getAgent(appId);
      if (!agent) {
        const apiError: ApiError = {
          code: 'AGENT_NOT_FOUND',
          message: `智能体不存在: ${appId}`,
          timestamp: new Date().toISOString(),
        };
        res.status(404).json(apiError);
        return;
      }

      if (!agent.isActive) {
        const apiError: ApiError = {
          code: 'AGENT_INACTIVE',
          message: `智能体未激活: ${appId}`,
          timestamp: new Date().toISOString(),
        };
        res.status(400).json(apiError);
        return;
      }

      await this.recordGeoSnapshot(req, agent.id, typeof chatId === 'string' ? chatId : null);

      // 根据stream参数决定处理方式
      if (stream) {
        await this.handleInitStreamRequest(res, appId, chatId);
      } else {
        await this.handleInitNormalRequest(res, appId, chatId);
      }

    } catch (error) {
      console.error('聊天初始化请求处理失败:', error);

      // 如果响应头已发送（流式响应中），不能再发送JSON响应
      if (res.headersSent) {
        return;
      }

      const apiError: ApiError = {
        code: 'CHAT_INIT_FAILED',
        message: '聊天初始化失败',
        timestamp: new Date().toISOString(),
      };

      if (process.env.NODE_ENV === 'development') {
        apiError.details = { error: error instanceof Error ? error.message : error };
      }

      res.status(500).json(apiError);
    }
  };

  /**
   * 处理普通（非流式）初始化请求
   */
  private async handleInitNormalRequest(
    res: Response,
    appId: string,
    chatId?: string
  ): Promise<void> {
    try {
      const initData = await this.initService.getInitData(appId, chatId);

      res.json({
        success: true,
        data: initData,
        timestamp: new Date().toISOString(),
      });
    } catch (error) {
      const apiError: ApiError = {
        code: 'INIT_SERVICE_ERROR',
        message: error instanceof Error ? error.message : '初始化服务错误',
        timestamp: new Date().toISOString(),
      };

      res.status(500).json(apiError);
    }
  }

  /**
   * 处理流式初始化请求
   */
  private async handleInitStreamRequest(
    res: Response,
    appId: string,
    chatId?: string
  ): Promise<void> {
    try {
      // 设置SSE响应头
      res.setHeader('Content-Type', 'text/event-stream; charset=utf-8');
      res.setHeader('Cache-Control', 'no-cache, no-transform');
      res.setHeader('Connection', 'keep-alive');
      res.setHeader('X-Accel-Buffering', 'no');
      res.setHeader('Access-Control-Allow-Origin', '*');
      res.setHeader('Access-Control-Allow-Headers', 'Cache-Control');

      // 立即刷新头部
      // @ts-ignore
      typeof (res as any).flushHeaders === 'function' && (res as any).flushHeaders();

      console.log('🚀 开始处理流式初始化请求，应用:', appId);
      console.log('ℹ️ 初始化流仅包含 start/chunk/complete/end 事件，不包含 interactive 事件');

      // 发送初始化事件
      this.sendSSEEvent(res, 'start', {
        id: generateId(),
        timestamp: new Date().toISOString(),
        appId,
        type: 'init'
      });

      // 调用流式初始化服务
      await this.initService.getInitDataStream(
        appId,
        chatId,
        // 内容回调 - 流式输出开场白
        (chunk: string) => {
          // console.log('📨 收到开场白内容块:', chunk.substring(0, 20));
          this.sendSSEEvent(res, 'chunk', { content: chunk });
        },
        // 完成回调 - 返回完整初始化数据
        (initData) => {
          console.log('✅ 初始化数据获取完成');
          this.sendSSEEvent(res, 'complete', {
            data: initData,
            timestamp: new Date().toISOString()
          });
          this.sendSSEEvent(res, 'end', {
            timestamp: new Date().toISOString(),
          });
          res.end();
        },
        // 错误回调
        (error) => {
          console.error('❌ 初始化流式处理失败:', error);
          this.sendSSEEvent(res, 'error', {
            error: error.message,
            timestamp: new Date().toISOString(),
          });
          this.sendSSEEvent(res, 'end', {
            timestamp: new Date().toISOString(),
          });
          res.end();
        }
      );

    } catch (error) {
      console.error('❌ 流式初始化请求处理失败:', error);

      if (!res.headersSent) {
        const apiError: ApiError = {
          code: 'INIT_STREAM_ERROR',
          message: error instanceof Error ? error.message : '流式初始化错误',
          timestamp: new Date().toISOString(),
        };
        res.status(500).json(apiError);
      } else {
        this.sendSSEEvent(res, 'error', {
          error: error instanceof Error ? error.message : '流式初始化错误',
          timestamp: new Date().toISOString(),
        });
        res.end();
      }
    }
  }
  /**
   * 点赞/点踩反馈
   * POST: /api/chat/feedback
   */
  updateUserFeedback = async (req: Request, res: Response, next: NextFunction): Promise<void> => {
    try {
      const { error, value } = this.feedbackSchema.validate(req.body);
      if (error) {
        const apiError: ApiError = {
          code: 'VALIDATION_ERROR',
          message: error?.details?.[0]?.message || (error as any)?.message || '请求参数校验失败',
          timestamp: new Date().toISOString(),
        };
        res.status(400).json(apiError);
        return;
      }

      const { agentId, chatId, dataId, userGoodFeedback, userBadFeedback } = value as any;

      await this.fastgptSessionService.updateUserFeedback(agentId, {
        chatId,
        dataId,
        userGoodFeedback,
        userBadFeedback,
      });

      res.json({ success: true, data: null, timestamp: new Date().toISOString() });
    } catch (err) {
      console.error('提交点赞/点踩反馈失败:', err);
      const apiError: ApiError = {
        code: 'FEEDBACK_FAILED',
        message: err instanceof Error ? err.message : '反馈失败',
        timestamp: new Date().toISOString(),
      };
      let status = 500;
      const errCode = (err as any)?.code;
      const axiosStatus = (err as any)?.response?.status;
      if (errCode === 'NOT_FOUND') {
        status = 404;
        apiError.code = 'AGENT_NOT_FOUND';
      } else if (errCode === 'INVALID_PROVIDER' || errCode === 'INVALID_APP_ID') {
        status = 400;
        apiError.code = errCode;
      } else if (axiosStatus === 404) {
        status = 502;
        apiError.code = 'UPSTREAM_NOT_FOUND';
      } else if (axiosStatus === 401) {
        status = 401;
        apiError.code = 'UPSTREAM_UNAUTHORIZED';
      } else if (axiosStatus === 408) {
        status = 504;
        apiError.code = 'UPSTREAM_TIMEOUT';
      }
      res.status(status).json(apiError);
    }
  };


  /**
   * 获取会话历史列表
   * GET /api/chat/history?agentId=xxx
   */
  listChatHistories = async (req: Request, res: Response): Promise<void> => {
    try {
      const { error, value } = this.historyListSchema.validate(req.query);
      if (error) {
        const apiError: ApiError = {
          code: 'VALIDATION_ERROR',
          message: error?.details?.[0]?.message || (error as any)?.message || '请求参数校验失败',
          timestamp: new Date().toISOString(),
        };
        res.status(400).json(apiError);
        return;
      }

      const { agentId, page, pageSize } = value as { agentId: string; page?: number; pageSize?: number };

      const agent = await this.agentService.getAgent(agentId);
      if (!agent) {
        const apiError: ApiError = {
          code: 'AGENT_NOT_FOUND',
          message: `智能体不存在: ${agentId}`,
          timestamp: new Date().toISOString(),
        };
        res.status(404).json(apiError);
        return;
      }

      if (agent.provider !== 'fastgpt') {
        const apiError: ApiError = {
          code: 'INVALID_PROVIDER',
          message: `智能体 ${agentId} 不支持远程会话历史查询`,
          timestamp: new Date().toISOString(),
        };
        res.status(400).json(apiError);
        return;
      }

      const pagination: { page?: number; pageSize?: number } = {};
      if (typeof page === 'number') {
        pagination.page = page;
      }
      if (typeof pageSize === 'number') {
        pagination.pageSize = pageSize;
      }
      const histories: FastGPTChatHistorySummary[] = await this.fastgptSessionService.listHistories(
        agentId,
        pagination
      );

      res.json({
        success: true,
        data: histories,
        timestamp: new Date().toISOString(),
      });
    } catch (err: any) {
      console.error('获取聊天历史列表失败:', err);
      const apiError: ApiError = {
        code: 'GET_HISTORY_LIST_FAILED',
        message: err instanceof Error ? err.message : '获取聊天历史失败',
        timestamp: new Date().toISOString(),
      };

      // 错误语义映射
      let status = 500;
      const errCode = err?.code;
      const axiosStatus = err?.response?.status;
      if (errCode === 'NOT_FOUND') {
        status = 404;
        apiError.code = 'AGENT_NOT_FOUND';
      } else if (errCode === 'INVALID_PROVIDER' || errCode === 'INVALID_APP_ID') {
        status = 400;
        apiError.code = errCode;
      } else if (axiosStatus === 404) {
        status = 502;
        apiError.code = 'UPSTREAM_NOT_FOUND';
      } else if (axiosStatus === 401) {
        status = 401;
        apiError.code = 'UPSTREAM_UNAUTHORIZED';
      } else if (axiosStatus === 408) {
        status = 504;
        apiError.code = 'UPSTREAM_TIMEOUT';
      }

      res.status(status).json(apiError);
    }
  };

  /**
   * 获取指定会话历史详情
   * GET /api/chat/history/:chatId?agentId=xxx
   */
  getChatHistory = async (req: Request, res: Response): Promise<void> => {
    try {
      const { chatId: pathChatId, sessionId } = req.params as { chatId?: string; sessionId?: string };
      const chatId = pathChatId || sessionId;

      if (!chatId) {
        const apiError: ApiError = {
          code: 'CHAT_ID_REQUIRED',
          message: 'chatId 不能为空',
          timestamp: new Date().toISOString(),
        };
        res.status(400).json(apiError);
        return;
      }

      const { error, value } = this.historyDetailSchema.validate(req.query);
      if (error) {
        const apiError: ApiError = {
          code: 'VALIDATION_ERROR',
          message: error?.details?.[0]?.message || (error as any)?.message || '请求参数校验失败',
          timestamp: new Date().toISOString(),
        };
        res.status(400).json(apiError);
        return;
      }

      const { agentId } = value as { agentId: string };

      const agent = await this.agentService.getAgent(agentId);
      if (!agent) {
        const apiError: ApiError = {
          code: 'AGENT_NOT_FOUND',
          message: `智能体不存在: ${agentId}`,
          timestamp: new Date().toISOString(),
        };
        res.status(404).json(apiError);
        return;
      }

      if (agent.provider !== 'fastgpt') {
        const apiError: ApiError = {
          code: 'INVALID_PROVIDER',
          message: `智能体 ${agentId} 不支持远程会话历史查询`,
          timestamp: new Date().toISOString(),
        };
        res.status(400).json(apiError);
        return;
      }

      const detail: FastGPTChatHistoryDetail = await this.fastgptSessionService.getHistoryDetail(agentId, chatId);

      res.json({
        success: true,
        data: detail,
        timestamp: new Date().toISOString(),
      });
    } catch (err: any) {
      console.error('获取聊天历史失败:', err);
      const apiError: ApiError = {
        code: 'GET_HISTORY_FAILED',
        message: err instanceof Error ? err.message : '获取聊天历史失败',
        timestamp: new Date().toISOString(),
      };
      let status = 500;
      const errCode = err?.code;
      const axiosStatus = err?.response?.status;
      if (errCode === 'NOT_FOUND') {
        status = 404;
        apiError.code = 'AGENT_NOT_FOUND';
      } else if (errCode === 'INVALID_PROVIDER' || errCode === 'INVALID_APP_ID') {
        status = 400;
        apiError.code = errCode;
      } else if (axiosStatus === 404) {
        status = 502;
        apiError.code = 'UPSTREAM_NOT_FOUND';
      } else if (axiosStatus === 401) {
        status = 401;
        apiError.code = 'UPSTREAM_UNAUTHORIZED';
      } else if (axiosStatus === 408) {
        status = 504;
        apiError.code = 'UPSTREAM_TIMEOUT';
      }
      res.status(status).json(apiError);
    }
  };

  /**
   * 删除指定会话历史
   * DELETE /api/chat/history/:chatId?agentId=xxx
   */
  deleteChatHistory = async (req: Request, res: Response): Promise<void> => {
    try {
      const chatIdParam = req.params.chatId;
      if (!chatIdParam) {
        const apiError: ApiError = {
          code: 'VALIDATION_ERROR',
          message: '缺少 chatId 参数',
          timestamp: new Date().toISOString(),
        };
        res.status(400).json(apiError);
        return;
      }

      const chatId = chatIdParam;
      const { error, value } = this.historyDeleteSchema.validate(req.query);
      if (error) {
        const apiError: ApiError = {
          code: 'VALIDATION_ERROR',
          message: error?.details?.[0]?.message || (error as any)?.message || '请求参数校验失败',
          timestamp: new Date().toISOString(),
        };
        res.status(400).json(apiError);
        return;
      }

      const { agentId } = value as { agentId: string };
      await this.fastgptSessionService.deleteHistory(agentId, chatId);

      res.json({ success: true, data: null, timestamp: new Date().toISOString() });
    } catch (err: any) {
      console.error('删除聊天历史失败:', err);
      const apiError: ApiError = {
        code: 'DELETE_HISTORY_FAILED',
        message: err instanceof Error ? err.message : '删除聊天历史失败',
        timestamp: new Date().toISOString(),
      };
      let status = 500;
      const errCode = err?.code;
      const axiosStatus = err?.response?.status;
      if (errCode === 'NOT_FOUND') {
        status = 404;
        apiError.code = 'AGENT_NOT_FOUND';
      } else if (errCode === 'INVALID_PROVIDER' || errCode === 'INVALID_APP_ID') {
        status = 400;
        apiError.code = errCode;
      } else if (axiosStatus === 404) {
        status = 502;
        apiError.code = 'UPSTREAM_NOT_FOUND';
      } else if (axiosStatus === 401) {
        status = 401;
        apiError.code = 'UPSTREAM_UNAUTHORIZED';
      } else if (axiosStatus === 408) {
        status = 504;
        apiError.code = 'UPSTREAM_TIMEOUT';
      }
      res.status(status).json(apiError);
    }
  };

<<<<<<< HEAD

  private async ensureUploadDirectory(): Promise<void> {
    try {
      await fs.mkdir(this.uploadDir, { recursive: true });
    } catch (error) {
      console.warn('[ChatController] 创建上传目录失败:', error);
    }
  }

  private sanitizeFilename(filename: string): string {
    return filename.replace(/[^a-zA-Z0-9._-]/g, '_');
  }

  uploadAttachment = async (req: Request, res: Response): Promise<void> => {
    try {
      const { error, value } = this.attachmentUploadSchema.validate(req.body);
      if (error) {
        res.status(400).json({
          code: 'VALIDATION_ERROR',
          message: error?.details?.[0]?.message || '附件参数校验失败',
          timestamp: new Date().toISOString(),
        });
        return;
      }

      const buffer = Buffer.from(value.data, 'base64');
      if (!buffer || buffer.length === 0) {
        res.status(400).json({
          code: 'INVALID_ATTACHMENT',
          message: '附件内容不能为空',
          timestamp: new Date().toISOString(),
        });
        return;
      }

      if (buffer.length > value.size * 1.2) {
        res.status(400).json({
          code: 'INVALID_ATTACHMENT',
          message: '附件大小与声明不符',
          timestamp: new Date().toISOString(),
        });
        return;
      }

      await this.ensureUploadDirectory();

      const fileId = generateId();
      const safeName = this.sanitizeFilename(value.filename);
      const finalName = `${fileId}-${safeName}`;
      const filePath = path.join(this.uploadDir, finalName);

      await fs.writeFile(filePath, buffer);

      const metadata: ChatAttachmentMetadata = {
        id: fileId,
        name: value.filename,
        mimeType: value.mimeType,
        size: buffer.length,
        url: `/uploads/${finalName}`,
        source: value.source || 'upload',
      };

      res.json({
        success: true,
        data: metadata,
        timestamp: new Date().toISOString(),
      });
    } catch (error) {
      console.error('[ChatController] 上传附件失败:', error);
      res.status(500).json({
        code: 'ATTACHMENT_UPLOAD_FAILED',
        message: '上传附件失败',
        timestamp: new Date().toISOString(),
      });
    }
  };


=======
>>>>>>> bf4d81e2
  /**
   * 清空指定智能体的历史
   * DELETE /api/chat/history?agentId=xxx
   */
  clearChatHistories = async (req: Request, res: Response): Promise<void> => {
    try {
<<<<<<< HEAD
      const { sessionId } = req.params;
      const limitRaw = req.query.limit;
      const offsetRaw = req.query.offset;
      const roleRaw = req.query.role;

      const limit = limitRaw ? parseInt(String(limitRaw), 10) : undefined;
      const offset = offsetRaw ? parseInt(String(offsetRaw), 10) : undefined;
      let roles: Array<'user' | 'assistant' | 'system'> | undefined;

      if (roleRaw) {
        const roleList = Array.isArray(roleRaw)
          ? roleRaw
          : String(roleRaw).split(',');
        roles = roleList
          .map((r) => r.trim())
          .filter((r): r is 'user' | 'assistant' | 'system' =>
            ['user', 'assistant', 'system'].includes(r)
          );
      }

      const history = await this.historyService.getHistory(sessionId, {
        limit,
        offset,
        roles,
      });

      if (!history.session) {
        res.status(404).json({
          code: 'SESSION_NOT_FOUND',
          message: `未找到会话: ${sessionId}`,
          timestamp: new Date().toISOString(),
        });
        return;
      }

      res.json({
        success: true,
        data: history,
=======
      const { error, value } = this.historyDeleteSchema.validate(req.query);
      if (error) {
        const apiError: ApiError = {
          code: 'VALIDATION_ERROR',
          message: error?.details?.[0]?.message || (error as any)?.message || '请求参数校验失败',
          timestamp: new Date().toISOString(),
        };
        res.status(400).json(apiError);
        return;
      }

      const { agentId } = value as { agentId: string };
      await this.fastgptSessionService.clearHistories(agentId);

      res.json({ success: true, data: null, timestamp: new Date().toISOString() });
    } catch (err: any) {
      console.error('清空聊天历史失败:', err);
      const apiError: ApiError = {
        code: 'CLEAR_HISTORY_FAILED',
        message: err instanceof Error ? err.message : '清空聊天历史失败',
>>>>>>> bf4d81e2
        timestamp: new Date().toISOString(),
      };
      let status = 500;
      const errCode = err?.code;
      const axiosStatus = err?.response?.status;
      if (errCode === 'NOT_FOUND') {
        status = 404;
        apiError.code = 'AGENT_NOT_FOUND';
      } else if (errCode === 'INVALID_PROVIDER' || errCode === 'INVALID_APP_ID') {
        status = 400;
        apiError.code = errCode;
      } else if (axiosStatus === 404) {
        status = 502;
        apiError.code = 'UPSTREAM_NOT_FOUND';
      } else if (axiosStatus === 401) {
        status = 401;
        apiError.code = 'UPSTREAM_UNAUTHORIZED';
      } else if (axiosStatus === 408) {
        status = 504;
        apiError.code = 'UPSTREAM_TIMEOUT';
      }
      res.status(status).json(apiError);
    }
  };

  /**
   * 重新生成指定消息
   * POST /api/chat/history/:chatId/retry
   */
  retryChatMessage = async (req: Request, res: Response): Promise<void> => {
    const chatIdParam = req.params.chatId;
    if (!chatIdParam) {
      const apiError: ApiError = {
        code: 'VALIDATION_ERROR',
        message: '缺少 chatId 参数',
        timestamp: new Date().toISOString(),
      };
      res.status(400).json(apiError);
      return;
    }

    const chatId = chatIdParam;
    const { error, value } = this.historyRetrySchema.validate(req.body);
    if (error) {
      const apiError: ApiError = {
        code: 'VALIDATION_ERROR',
        message: error?.details?.[0]?.message || (error as any)?.message || '请求参数校验失败',
        timestamp: new Date().toISOString(),
      };
      res.status(400).json(apiError);
      return;
    }

    const { agentId, dataId, stream, detail } = value as { agentId: string; dataId: string; stream?: boolean; detail?: boolean };

    try {
      const historyDetail = await this.fastgptSessionService.getHistoryDetail(agentId, chatId);
      const prepared = this.fastgptSessionService.prepareRetryPayload(historyDetail, dataId);

      if (!prepared || !prepared.messages || prepared.messages.length === 0) {
        const apiError: ApiError = {
          code: 'RETRY_TARGET_NOT_FOUND',
          message: '未找到可重新生成的用户消息',
          timestamp: new Date().toISOString(),
        };
        res.status(404).json(apiError);
        return;
      }

      const options: ChatOptions = {
        chatId,
        ...(typeof detail === 'boolean' ? { detail } : {}),
        ...(prepared.responseChatItemId ? { responseChatItemId: prepared.responseChatItemId } : {}),
      };

      if (stream) {
        await this.handleStreamRequest(res, agentId, prepared.messages, options);
        return;
      }

      await this.handleNormalRequest(res, agentId, prepared.messages, options);
    } catch (err) {
      console.error('重新生成聊天消息失败:', err);

      if (stream && res.headersSent) {
        this.sendSSEEvent(res, 'error', {
          code: 'RETRY_FAILED',
          message: err instanceof Error ? err.message : '重新生成失败',
          timestamp: new Date().toISOString(),
        });
        res.end();
        return;
      }

      const apiError: ApiError = {
        code: 'RETRY_FAILED',
        message: err instanceof Error ? err.message : '重新生成失败',
        timestamp: new Date().toISOString(),
      };
      res.status(500).json(apiError);
    }
  };
}<|MERGE_RESOLUTION|>--- conflicted
+++ resolved
@@ -1,5 +1,4 @@
 import { Request, Response, NextFunction } from 'express';
-<<<<<<< HEAD
 import axios from 'axios';
 import fs from 'fs/promises';
 import path from 'path';
@@ -10,29 +9,15 @@
 import { ChatInitService } from '@/services/ChatInitService';
 import { ChatHistoryService } from '@/services/ChatHistoryService';
 import { analyticsService } from '@/services/analyticsInstance';
-=======
-import { AgentConfigService } from '@/services/AgentConfigService';
-import { ChatProxyService } from '@/services/ChatProxyService';
-import { ChatInitService } from '@/services/ChatInitService';
-import { FastGPTSessionService } from '@/services/FastGPTSessionService';
->>>>>>> bf4d81e2
 import {
   ChatMessage,
   ChatOptions,
   ApiError,
   StreamStatus,
-<<<<<<< HEAD
   ChatAttachmentMetadata,
   VoiceNoteMetadata,
 } from '@/types';
 import { generateId, formatFileSize } from '@/utils/helpers';
-=======
-  FastGPTChatHistoryDetail,
-  FastGPTChatHistorySummary,
-} from '@/types';
-import { generateId } from '@/utils/helpers';
-import Joi from 'joi';
->>>>>>> bf4d81e2
 
 /**
  * 聊天控制器
@@ -41,24 +26,19 @@
   private agentService: AgentConfigService;
   private chatService: ChatProxyService;
   private initService: ChatInitService;
-<<<<<<< HEAD
+
   private historyService: ChatHistoryService;
   private uploadDir: string;
-=======
-  private fastgptSessionService: FastGPTSessionService;
->>>>>>> bf4d81e2
+
 
   constructor() {
     this.agentService = new AgentConfigService();
     this.chatService = new ChatProxyService(this.agentService);
     this.initService = new ChatInitService(this.agentService);
-<<<<<<< HEAD
+
     this.historyService = new ChatHistoryService();
     this.uploadDir = path.resolve(__dirname, '../../uploads');
-=======
-    this.fastgptSessionService = new FastGPTSessionService(this.agentService);
->>>>>>> bf4d81e2
-  }
+
 
   /**
    * 聊天初始化请求验证Schema
@@ -1163,7 +1143,7 @@
     }
   };
 
-<<<<<<< HEAD
+
 
   private async ensureUploadDirectory(): Promise<void> {
     try {
@@ -1242,15 +1222,14 @@
   };
 
 
-=======
->>>>>>> bf4d81e2
+
   /**
    * 清空指定智能体的历史
    * DELETE /api/chat/history?agentId=xxx
    */
   clearChatHistories = async (req: Request, res: Response): Promise<void> => {
     try {
-<<<<<<< HEAD
+
       const { sessionId } = req.params;
       const limitRaw = req.query.limit;
       const offsetRaw = req.query.offset;
@@ -1289,28 +1268,7 @@
       res.json({
         success: true,
         data: history,
-=======
-      const { error, value } = this.historyDeleteSchema.validate(req.query);
-      if (error) {
-        const apiError: ApiError = {
-          code: 'VALIDATION_ERROR',
-          message: error?.details?.[0]?.message || (error as any)?.message || '请求参数校验失败',
-          timestamp: new Date().toISOString(),
-        };
-        res.status(400).json(apiError);
-        return;
-      }
-
-      const { agentId } = value as { agentId: string };
-      await this.fastgptSessionService.clearHistories(agentId);
-
-      res.json({ success: true, data: null, timestamp: new Date().toISOString() });
-    } catch (err: any) {
-      console.error('清空聊天历史失败:', err);
-      const apiError: ApiError = {
-        code: 'CLEAR_HISTORY_FAILED',
-        message: err instanceof Error ? err.message : '清空聊天历史失败',
->>>>>>> bf4d81e2
+
         timestamp: new Date().toISOString(),
       };
       let status = 500;
