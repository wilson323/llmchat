/**
 * Express类型扩展
 */
import { ProtectedRequestContext } from '@/services/ProtectionService';
import { AuditAction, ResourceType } from './audit';

/**
 * 审计上下文
 */
export interface AuditContext {
  action?: AuditAction;
  resourceType?: ResourceType;
  resourceId?: string;
  details?: Record<string, unknown>;
  skipAudit?: boolean;
}

declare global {
  namespace Express {
    interface Request {
      requestId?: string;
      protectionContext?: ProtectedRequestContext;
      protectionService?: any;
<<<<<<< HEAD
      audit?: any;
      user?: any;
=======
      requestId: string;
      audit?: AuditContext;
      user?: {
        id: string;
        username?: string;
        email?: string;
        role?: string;
      };
>>>>>>> d7cccb35
    }
  }
}

export {};<|MERGE_RESOLUTION|>--- conflicted
+++ resolved
@@ -18,14 +18,9 @@
 declare global {
   namespace Express {
     interface Request {
-      requestId?: string;
+      requestId: string;
       protectionContext?: ProtectedRequestContext;
       protectionService?: any;
-<<<<<<< HEAD
-      audit?: any;
-      user?: any;
-=======
-      requestId: string;
       audit?: AuditContext;
       user?: {
         id: string;
@@ -33,7 +28,6 @@
         email?: string;
         role?: string;
       };
->>>>>>> d7cccb35
     }
   }
 }
