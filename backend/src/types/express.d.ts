/**
 * Express类型扩展
 */
import { ProtectedRequestContext } from '@/services/ProtectionService';
import { AuditAction, ResourceType } from './audit';

/**
 * 审计上下文
 */
export interface AuditContext {
  action?: AuditAction;
  resourceType?: ResourceType;
  resourceId?: string;
  details?: Record<string, unknown>;
  skipAudit?: boolean;
}

declare global {
  namespace Express {
    interface Request {
      requestId: string;
      protectionContext?: ProtectedRequestContext;
      protectionService?: any;
<<<<<<< HEAD
      requestId: string;
=======
>>>>>>> 9d66fe69
      audit?: AuditContext;
      user?: {
        id: string;
        username?: string;
        email?: string;
        role?: string;
      };
    }
  }
}

export {};<|MERGE_RESOLUTION|>--- conflicted
+++ resolved
@@ -21,10 +21,6 @@
       requestId: string;
       protectionContext?: ProtectedRequestContext;
       protectionService?: any;
-<<<<<<< HEAD
-      requestId: string;
-=======
->>>>>>> 9d66fe69
       audit?: AuditContext;
       user?: {
         id: string;
