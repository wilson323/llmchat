/* eslint-disable @typescript-eslint/no-unused-vars */
/**
 * Swagger API Documentation Configuration
 * This file contains Swagger/OpenAPI configuration for API documentation.
 */

import swaggerJsdoc from 'swagger-jsdoc';
import swaggerUi from 'swagger-ui-express';
import { Application } from 'express';

const options = {
  definition: {
    openapi: '3.0.0',
    info: {
      title: 'LLM Chat API',
      version: '1.0.0',
      description: 'AI Agent Chat Platform API Documentation',
    },
    servers: [
      {
        url: process.env.API_URL || 'http://localhost:3001',
        description: 'Development server',
      },
    ],
  },
  apis: ['./src/routes/*.ts'],
};

const specs = swaggerJsdoc(options);

<<<<<<< HEAD
export const setupSwagger = (app: Application): void => {
  app.use('/api-docs', swaggerUi.serve);
  app.get('/api-docs', swaggerUi.setup(specs));
};
=======
async function loadOptionalModule<T>(moduleId: string): Promise<T> {
  const imported = await import(moduleId);
  return (imported.default ?? imported) as T;
}

export async function setupSwagger(app: Application): Promise<void> {
  try {
    const [swaggerJsdoc, swaggerUi] = await Promise.all([
      loadOptionalModule<any>("swagger-jsdoc"),
      loadOptionalModule<{ serve: RequestHandler; setup: (specs: any, options?: any) => RequestHandler }>(
        "swagger-ui-express"
      ),
    ]);

    const specs = swaggerJsdoc(swaggerOptions);

    app.use("/api-docs", swaggerUi.serve, swaggerUi.setup(specs, {
      customCss: ".swagger-ui .topbar { display: none }",
      customSiteTitle: "LLMChat API文档",
    }));

    app.get("/api-docs.json", (_req: Request, res: Response) => {
      res.setHeader("Content-Type", "application/json");
      res.send(specs);
    });
>>>>>>> d7cccb35

export default specs;<|MERGE_RESOLUTION|>--- conflicted
+++ resolved
@@ -4,11 +4,9 @@
  * This file contains Swagger/OpenAPI configuration for API documentation.
  */
 
-import swaggerJsdoc from 'swagger-jsdoc';
-import swaggerUi from 'swagger-ui-express';
-import { Application } from 'express';
+import { Application, Request, Response, RequestHandler } from 'express';
 
-const options = {
+const swaggerOptions = {
   definition: {
     openapi: '3.0.0',
     info: {
@@ -26,18 +24,16 @@
   apis: ['./src/routes/*.ts'],
 };
 
-const specs = swaggerJsdoc(options);
+// 动态加载可选模块的辅助函数
+async function loadOptionalModule<T>(moduleName: string): Promise<T> {
+  try {
+    const module = await import(moduleName);
+    return module.default || module;
+  } catch (error) {
+    throw new Error(`模块 ${moduleName} 未安装`);
+  }
+}
 
-<<<<<<< HEAD
-export const setupSwagger = (app: Application): void => {
-  app.use('/api-docs', swaggerUi.serve);
-  app.get('/api-docs', swaggerUi.setup(specs));
-};
-=======
-async function loadOptionalModule<T>(moduleId: string): Promise<T> {
-  const imported = await import(moduleId);
-  return (imported.default ?? imported) as T;
-}
 
 export async function setupSwagger(app: Application): Promise<void> {
   try {
@@ -59,6 +55,13 @@
       res.setHeader("Content-Type", "application/json");
       res.send(specs);
     });
->>>>>>> d7cccb35
 
-export default specs;+    console.log('✅ Swagger API文档已启用');
+    console.log('📄 访问地址: http://localhost:3001/api-docs');
+  } catch (error) {
+    console.warn('⚠️ Swagger依赖未安装，API文档功能已禁用');
+    console.warn(
+      '💡 运行以下命令安装: pnpm add -D swagger-jsdoc swagger-ui-express @types/swagger-jsdoc @types/swagger-ui-express',
+    );
+  }
+}