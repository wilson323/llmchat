--- conflicted
+++ resolved
@@ -1,43 +1,32 @@
-/* eslint-disable @typescript-eslint/no-unused-vars */
-/**
- * Swagger API Documentation Configuration
- * This file contains Swagger/OpenAPI configuration for API documentation.
- */
+import { RequestHandler, Response, Request, Application } from "express";
+import { loadOptionalModule } from "@/utils/loadOptionalModule";
 
-import swaggerJsdoc from 'swagger-jsdoc';
-import swaggerUi from 'swagger-ui-express';
-import { Application } from 'express';
-
-const options = {
+const swaggerOptions = {
   definition: {
-    openapi: '3.0.0',
+    openapi: "3.0.0",
     info: {
-      title: 'LLM Chat API',
-      version: '1.0.0',
-      description: 'AI Agent Chat Platform API Documentation',
+      title: "LLMChat API文档",
+      version: "2.0.0",
+      description: "AI Agent Chat Platform API Documentation",
     },
     servers: [
       {
-        url: process.env.API_URL || 'http://localhost:3001',
-        description: 'Development server',
+        url: process.env.API_URL || "http://localhost:3001",
+        description: "开发服务器",
       },
     ],
+    components: {
+      securitySchemes: {
+        bearerAuth: {
+          type: "http",
+          scheme: "bearer",
+          bearerFormat: "JWT",
+        },
+      },
+    },
   },
-  apis: ['./src/routes/*.ts'],
+  apis: ["./src/routes/*.ts", "./src/controllers/*.ts"],
 };
-
-const specs = swaggerJsdoc(options);
-
-<<<<<<< HEAD
-export const setupSwagger = (app: Application): void => {
-  app.use('/api-docs', swaggerUi.serve);
-  app.get('/api-docs', swaggerUi.setup(specs));
-};
-=======
-async function loadOptionalModule<T>(moduleId: string): Promise<T> {
-  const imported = await import(moduleId);
-  return (imported.default ?? imported) as T;
-}
 
 export async function setupSwagger(app: Application): Promise<void> {
   try {
@@ -59,6 +48,13 @@
       res.setHeader("Content-Type", "application/json");
       res.send(specs);
     });
->>>>>>> d7cccb35
 
-export default specs;+    console.log('✅ Swagger API文档已启用');
+    console.log('📄 访问地址: http://localhost:3001/api-docs');
+  } catch (error) {
+    console.warn('⚠️ Swagger依赖未安装，API文档功能已禁用');
+    console.warn(
+      '💡 运行以下命令安装: pnpm add -D swagger-jsdoc swagger-ui-express @types/swagger-jsdoc @types/swagger-ui-express',
+    );
+  }
+}